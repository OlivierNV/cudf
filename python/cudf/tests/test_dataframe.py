--- conflicted
+++ resolved
@@ -1004,15 +1004,12 @@
 
     assert pdf.shape == gdf.shape
 
-<<<<<<< HEAD
-    
+
 def test_generated_column():
     gdf = DataFrame({'a': (i for i in range(5))})
     
     assert len(gdf) == 5
-    
-    
-=======
+
 
 @pytest.fixture
 def pdf():
@@ -1070,5 +1067,4 @@
 def test_binops(pdf, gdf, left, right, binop):
     d = binop(left(pdf), right(pdf))
     g = binop(left(gdf), right(gdf))
-    assert_eq(d, g)
->>>>>>> 41083652
+    assert_eq(d, g)