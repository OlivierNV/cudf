--- conflicted
+++ resolved
@@ -792,12 +792,6 @@
     assert(list(cu_df.columns.values) == list(pd_df.columns.values))
 
 
-<<<<<<< HEAD
-def test_csv_reader_delim_whitespace():
-    df = read_csv(StringIO('1    2  3\n4  5 6\n'), delim_whitespace=True)
-
-    assert(df.shape == (1, 3))
-=======
 def test_csv_reader_prefix(tmpdir):
 
     lines = ['1, 1, 1, 1']
@@ -809,4 +803,9 @@
     column_names = list(df.columns.values)
     for col in range(len(column_names)):
         assert(column_names[col] == prefix_str + str(col))
->>>>>>> b637afdd
+
+
+def test_csv_reader_delim_whitespace():
+    df = read_csv(StringIO('1    2  3\n4  5 6\n'), delim_whitespace=True)
+
+    assert(df.shape == (1, 3))