# Copyright (c) 2018, NVIDIA CORPORATION.

import pytest
from collections import OrderedDict

import numpy as np
import pandas as pd

from cudf import read_csv
from cudf.io.csv import read_csv_strings
import cudf
import nvstrings


def make_numeric_dataframe(nrows, dtype):
    df = pd.DataFrame()
    df['col1'] = np.arange(nrows, dtype=dtype)
    df['col2'] = np.arange(1, 1 + nrows, dtype=dtype)
    return df


def make_datetime_dataframe():
    df = pd.DataFrame()
    df['col1'] = np.array(['31/10/2010', '05/03/2001', '20/10/1994',
                          '18/10/1990'])
    df['col2'] = np.array(['18/04/1995', '14/07/1994', '07/06/2006',
                          '16/09/2005'])
    return df


def make_numpy_mixed_dataframe():
    df = pd.DataFrame()
    df['Integer'] = np.array([2345, 11987, 9027, 53916])
    df['Date'] = np.array(['18/04/1995', '14/07/1994', '07/06/2006',
                          '16/09/2005'])
    df['Float'] = np.array([9.001, 8.343, 6, 2.781])
    df['Category'] = np.array(['M', 'F', 'F', 'F'])
    return df


def make_all_numeric_dtypes_dataframe():
    df = pd.DataFrame()

    gdf_dtypes = ["float", "float32", "float64", "double", "short", "int",
                  "int32", "int64", "long"]

    np_dtypes = [np.float32, np.float32, np.float64, np.float64, np.int16,
                 np.int32, np.int32, np.int64, np.int64]

    for i in range(len(gdf_dtypes)):
        df[gdf_dtypes[i]] = np.arange(10, dtype=np_dtypes[i])

    return (
        df,
        OrderedDict(zip(gdf_dtypes, gdf_dtypes)),
        OrderedDict(zip(gdf_dtypes, np_dtypes))
    )


dtypes = [np.float64, np.float32, np.int64, np.int32]
dtypes_dict = {'1': np.float64, '2': np.float32, '3': np.int64, '4': np.int32}
nelem = [5, 25, 100]


@pytest.mark.parametrize('dtype', dtypes)
@pytest.mark.parametrize('nelem', nelem)
def test_csv_reader_numeric_data(dtype, nelem, tmpdir):

    fname = tmpdir.mkdir("gdf_csv").join("tmp_csvreader_file1.csv")

    df = make_numeric_dataframe(nelem, dtype)
    df.to_csv(fname, index=False, header=False)

    dtypes = [df[k].dtype for k in df.columns]
    out = read_csv(str(fname), names=list(df.columns.values), dtype=dtypes)

    assert len(out.columns) == len(df.columns)
    pd.util.testing.assert_frame_equal(df, out.to_pandas())


def test_csv_reader_datetime_data(tmpdir):

    fname = tmpdir.mkdir("gdf_csv").join('tmp_csvreader_file2.csv')

    df = make_datetime_dataframe()
    df.to_csv(fname, index=False, header=False)

    df_out = pd.read_csv(fname, names=['col1', 'col2'], parse_dates=[0, 1],
                         dayfirst=True)
    dtypes = ['date', 'date']
    out = read_csv(str(fname), names=list(df.columns.values), dtype=dtypes,
                   dayfirst=True)

    assert len(out.columns) == len(df_out.columns)
    pd.util.testing.assert_frame_equal(df_out, out.to_pandas())


def test_csv_reader_mixed_data_delimiter(tmpdir):

    fname = tmpdir.mkdir("gdf_csv").join('tmp_csvreader_file3.csv')

    df = make_numpy_mixed_dataframe()
    df.to_csv(fname, sep='|', index=False, header=False)

    out = read_csv(str(fname), delimiter='|', names=['1', '2', '3', '4'],
                   dtype=['int64', 'date', 'float64', 'category'],
                   dayfirst=True)
    df_out = pd.read_csv(fname, delimiter='|', names=['1', '2', '3', '4'],
                         parse_dates=[1], dayfirst=True)

    assert len(out.columns) == len(df_out.columns)


def test_csv_reader_all_numeric_dtypes(tmpdir):

    # fname = os.path.abspath('cudf/tests/data/tmp_csvreader_file4.csv')
    fname = tmpdir.mkdir("gdf_csv").join("tmp_csvreader_file4.csv")

    df, gdf_dict, pd_dict = make_all_numeric_dtypes_dataframe()
    df.to_csv(fname, sep=',', index=False, header=False)

    out = read_csv(str(fname), delimiter=',', names=list(gdf_dict.keys()),
                   dtype=gdf_dict)
    df_out = pd.read_csv(fname, delimiter=',', names=list(pd_dict.keys()),
                         dtype=pd_dict, dayfirst=True)

    assert len(out.columns) == len(df_out.columns)
    pd.util.testing.assert_frame_equal(df_out, out.to_pandas())


def test_csv_reader_skiprows_skipfooter(tmpdir):

    fname = tmpdir.mkdir("gdf_csv").join("tmp_csvreader_file5.csv")

    df = make_numpy_mixed_dataframe()
    df.to_csv(fname, columns=['Integer', 'Date', 'Float'], index=False,
              header=False)

    # Using engine='python' to eliminate pandas warning of using python engine.
    df_out = pd.read_csv(fname, names=['1', '2', '3'], parse_dates=[1],
                         dayfirst=True, skiprows=1, skipfooter=1,
                         engine='python')
    out = read_csv(str(fname), names=['1', '2', '3'],
                   dtype=['int64', 'date', 'float64'], skiprows=1,
                   skipfooter=1, dayfirst=True)

    assert len(out.columns) == len(df_out.columns)
    assert len(out) == len(df_out)
    pd.util.testing.assert_frame_equal(df_out, out.to_pandas())


def test_csv_reader_negative_vals(tmpdir):
    fname = tmpdir.mkdir("gdf_csv").join("tmp_csvreader_file6.csv")

    names = ['0', '1', '2']
    dtypes = ['float32', 'float32', 'float32']
    lines = [','.join(names),
             '-181.5060,-185.37000,-3',
             '-127.6300,-230.54600,-9']

    with open(str(fname), 'w') as fp:
        fp.write('\n'.join(lines) + '\n')

    zero = [-181.5060, -127.6300]
    one = [-185.370, -230.54600]
    two = [-3, -9]

    df = read_csv(str(fname), names=names, dtype=dtypes, skiprows=1)

    np.testing.assert_allclose(zero, df['0'])
    np.testing.assert_allclose(one, df['1'])
    np.testing.assert_allclose(two, df['2'])


def test_csv_reader_strings(tmpdir):
    fname = tmpdir.mkdir("gdf_csv").join("tmp_csvreader_file7.csv")

    names = ['text', 'int']
    dtypes = ['str', 'int']
    lines = [','.join(names), 'a,0', 'b,0', 'c,0', 'd,0']

    with open(str(fname), 'w') as fp:
        fp.write('\n'.join(lines) + '\n')

    cols = read_csv_strings(str(fname), names=names, dtype=dtypes, skiprows=1)

    assert(len(cols) == 2)
    assert(type(cols[0]) == nvstrings.nvstrings)
    assert(type(cols[1]) == cudf.Series)
    assert(cols[0].sublist([0]).to_host()[0] == 'a')
    assert(cols[0].sublist([1]).to_host()[0] == 'b')
    assert(cols[0].sublist([2]).to_host()[0] == 'c')
    assert(cols[0].sublist([3]).to_host()[0] == 'd')


def test_csv_reader_strings_quotechars(tmpdir):
    fname = tmpdir.mkdir("gdf_csv").join("tmp_csvreader_file8.csv")

    names = ['text', 'int']
    dtypes = ['str', 'int']
    lines = [','.join(names), '"a,\n",0', '"b ""c"" d",0', 'e,0', '"f,,!.,",0']

    with open(str(fname), 'w') as fp:
        fp.write('\n'.join(lines) + '\n')

    cols = read_csv_strings(str(fname), names=names, dtype=dtypes, skiprows=1,
                            quotechar='\"', quoting=True)

    assert(len(cols) == 2)
    assert(type(cols[0]) == nvstrings.nvstrings)
    assert(type(cols[1]) == cudf.Series)
    assert(cols[0].sublist([0]).to_host()[0] == 'a,\n')
    assert(cols[0].sublist([1]).to_host()[0] == 'b "c" d')
    assert(cols[0].sublist([2]).to_host()[0] == 'e')
    assert(cols[0].sublist([3]).to_host()[0] == 'f,,!.,')


<<<<<<< HEAD
def test_csv_reader_gzip_compression(tmpdir):

    fname = tmpdir.mkdir("gdf_csv").join('tmp_csvreader_file9.csv.gz')

    df = make_datetime_dataframe()
    df.to_csv(fname, index=False, header=False, compression='gzip')

    df_out = pd.read_csv(fname, names=['col1', 'col2'], parse_dates=[0, 1], dayfirst=True, compression='gzip')
    dtypes = ['date', 'date']
    out = read_csv(str(fname), names=list(df.columns.values), dtype=dtypes, dayfirst=True, compression='gzip')

    assert len(out.columns) == len(df_out.columns)
    pd.util.testing.assert_frame_equal(df_out, out.to_pandas())

=======
def test_csv_reader_float_decimal(tmpdir):
    fname = tmpdir.mkdir("gdf_csv").join("tmp_csvreader_file9.csv")

    names = ['basic_32', 'basic_64', 'round', 'decimal_only']
    dtypes = ['float32', 'float64', 'float64', 'float32']
    lines = [';'.join(names),
             '1,2;1234,5678;12345;0,123',
             '3,4;3456,7890;67890;,456']

    with open(str(fname), 'w') as fp:
        fp.write('\n'.join(lines) + '\n')

    basic_32_ref = [1.2, 3.4]
    basic_64_ref = [1234.5678, 3456.7890]
    round_ref = [12345, 67890]
    decimal_only_ref = [0.123, 0.456]

    df = read_csv(str(fname), names=names, dtype=dtypes, skiprows=1,
                  delimiter=';', decimal=',')

    np.testing.assert_allclose(basic_32_ref, df['basic_32'])
    np.testing.assert_allclose(basic_64_ref, df['basic_64'])
    np.testing.assert_allclose(round_ref, df['round'])
    np.testing.assert_allclose(decimal_only_ref, df['decimal_only'])


def test_csv_reader_thousands(tmpdir):
    fname = tmpdir.mkdir("gdf_csv").join("tmp_csvreader_file10.csv")

    names = dtypes = ["float32", "float64", "int32", "int64"]
    lines = [','.join(names),
             "1'234.5, 1'234.567, 1'234'567, 1'234'567'890",
             "12'345.6, 123'456.7, 12'345, 123'456'789"]

    with open(str(fname), 'w') as fp:
        fp.write('\n'.join(lines) + '\n')

    f32_ref = [1234.5, 12345.6]
    f64_ref = [1234.567, 123456.7]
    int32_ref = [1234567, 12345]
    int64_ref = [1234567890, 123456789]

    df = read_csv(str(fname), names=names, dtype=dtypes, skiprows=1,
                  thousands="'")

    np.testing.assert_allclose(f32_ref, df['float32'])
    np.testing.assert_allclose(f64_ref, df['float64'])
    np.testing.assert_allclose(int32_ref, df['int32'])
    np.testing.assert_allclose(int64_ref, df['int64'])
>>>>>>> 41dddfca
<|MERGE_RESOLUTION|>--- conflicted
+++ resolved
@@ -215,22 +215,6 @@
     assert(cols[0].sublist([3]).to_host()[0] == 'f,,!.,')
 
 
-<<<<<<< HEAD
-def test_csv_reader_gzip_compression(tmpdir):
-
-    fname = tmpdir.mkdir("gdf_csv").join('tmp_csvreader_file9.csv.gz')
-
-    df = make_datetime_dataframe()
-    df.to_csv(fname, index=False, header=False, compression='gzip')
-
-    df_out = pd.read_csv(fname, names=['col1', 'col2'], parse_dates=[0, 1], dayfirst=True, compression='gzip')
-    dtypes = ['date', 'date']
-    out = read_csv(str(fname), names=list(df.columns.values), dtype=dtypes, dayfirst=True, compression='gzip')
-
-    assert len(out.columns) == len(df_out.columns)
-    pd.util.testing.assert_frame_equal(df_out, out.to_pandas())
-
-=======
 def test_csv_reader_float_decimal(tmpdir):
     fname = tmpdir.mkdir("gdf_csv").join("tmp_csvreader_file9.csv")
 
@@ -280,4 +264,18 @@
     np.testing.assert_allclose(f64_ref, df['float64'])
     np.testing.assert_allclose(int32_ref, df['int32'])
     np.testing.assert_allclose(int64_ref, df['int64'])
->>>>>>> 41dddfca
+
+
+def test_csv_reader_gzip_compression(tmpdir):
+
+    fname = tmpdir.mkdir("gdf_csv").join('tmp_csvreader_file10.csv.gz')
+
+    df = make_datetime_dataframe()
+    df.to_csv(fname, index=False, header=False, compression='gzip')
+
+    df_out = pd.read_csv(fname, names=['col1', 'col2'], parse_dates=[0, 1], dayfirst=True, compression='gzip')
+    dtypes = ['date', 'date']
+    out = read_csv(str(fname), names=list(df.columns.values), dtype=dtypes, dayfirst=True, compression='gzip')
+
+    assert len(out.columns) == len(df_out.columns)
+    pd.util.testing.assert_frame_equal(df_out, out.to_pandas())