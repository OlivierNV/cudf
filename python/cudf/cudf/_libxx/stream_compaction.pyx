# Copyright (c) 2020, NVIDIA CORPORATION.

# cython: profile=False
# distutils: language = c++
# cython: embedsignature = True
# cython: language_level = 3

import pandas as pd

from cudf._libxx.column cimport *
from cudf._libxx.table cimport *
from cudf._libxx.includes.stream_compaction cimport (
    duplicate_keep_option,
    drop_nulls as cpp_drop_nulls,
    apply_boolean_mask as cpp_apply_boolean_mask,
    drop_duplicates as cpp_drop_duplicates,
    unique_count as cpp_unique_count
)


def drop_nulls(Table source_table, how="any", keys=None, thresh=None):
    """
    Drops null rows from cols depending on key columns.

    Parameters
    ----------
    source_table : source table whose null rows are dropped to form new table
    how  : "any" or "all". If thresh is None, drops rows of cols that have any
           nulls or all nulls (respectively) in subset (default: "any")
    keys : List of Column names. If set, then these columns are checked for
           nulls rather than all of cols (optional)
    thresh : Minimum number of non-nulls required to keep a row (optional)

    Returns
    -------
    Table with null rows dropped
    """

    num_index_columns = (
        0 if source_table._index is None else
        source_table._index._num_columns)
    # shifting the index number by number of index columns
    cdef vector[size_type] cpp_keys = (
        [
            num_index_columns + source_table._column_names.index(name)
            for name in keys
        ]
        if keys is not None
        else range(
            num_index_columns, num_index_columns + source_table._num_columns
        )
    )

    cdef size_type c_keep_threshold = cpp_keys.size()
    if thresh is not None:
        c_keep_threshold = thresh
    elif how == "all":
        c_keep_threshold = 1

<<<<<<< HEAD
    cdef unique_ptr[table] c_result = move(
        cpp_drop_nulls(source_table.view(),
                       cpp_keys,
                       c_keep_threshold)
    )
=======
    cdef unique_ptr[table] c_result
    cdef table_view source_table_view = source_table.view()

    with nogil:
        c_result = cpp_drop_nulls(
            source_table_view,
            cpp_keys,
            c_keep_threshold
        )
>>>>>>> 9d56a7dc

    return Table.from_unique_ptr(
        move(c_result),
        column_names=source_table._column_names,
        index_names=(
            None if source_table._index is None
            else source_table._index_names)
    )


def apply_boolean_mask(Table source_table, Column boolean_mask):
    """
    Drops the rows which correspond to False in boolean_mask.

    Parameters
    ----------
    source_table : source table whose rows are droppped as per boolean_mask
    boolean_mask : a boolean column of same size as source_table

    Returns
    -------
    Table obtained from applying mask
    """

    assert pd.api.types.is_bool_dtype(boolean_mask.dtype)

<<<<<<< HEAD
    cdef unique_ptr[table] c_result = move(
        cpp_apply_boolean_mask(source_table.view(),
                               boolean_mask.view())
    )
=======
    cdef unique_ptr[table] c_result
    cdef table_view source_table_view = source_table.view()
    cdef column_view boolean_mask_view = boolean_mask.view()

    with nogil:
        c_result = cpp_apply_boolean_mask(
            source_table_view,
            boolean_mask_view
        )
>>>>>>> 9d56a7dc

    return Table.from_unique_ptr(
        move(c_result),
        column_names=source_table._column_names,
        index_names=(
            None if source_table._index
            is None else source_table._index_names)
    )


def drop_duplicates(Table source_table, keys=None,
                    keep='first', nulls_are_equal=True):
    """
    Drops rows in source_table as per duplicate rows in keys.

    Parameters
    ----------
    source_table : source_table whose rows gets dropped
    keys : List of Column names belong to source_table
    keep : keep 'first' or 'last' or none of the duplicate rows
    nulls_are_equal : if True, nulls are treated equal else not.

    Returns
    -------
    Table with duplicate dropped
    """

    cdef duplicate_keep_option cpp_keep_option

    if keep == 'first':
        cpp_keep_option = duplicate_keep_option.KEEP_FIRST
    elif keep == 'last':
        cpp_keep_option = duplicate_keep_option.KEEP_LAST
    elif keep is False:
        cpp_keep_option = duplicate_keep_option.KEEP_NONE
    else:
        raise ValueError('keep must be either "first", "last" or False')

    num_index_columns =(
        0 if source_table._index is None
        else source_table._index._num_columns)
    # shifting the index number by number of index columns
    cdef vector[size_type] cpp_keys = (
        [
            num_index_columns + source_table._column_names.index(name)
            for name in keys
        ]
        if keys is not None
        else range(
            num_index_columns, num_index_columns + source_table._num_columns
        )
    )

    cdef bool cpp_nulls_are_equal = nulls_are_equal
    cdef unique_ptr[table] c_result
    cdef table_view source_table_view = source_table.view()

<<<<<<< HEAD
    cdef unique_ptr[table] c_result = move(
        cpp_drop_duplicates(source_table.view(),
                            cpp_keys,
                            cpp_keep_option,
                            cpp_nulls_are_equal)
    )
=======
    with nogil:
        c_result = cpp_drop_duplicates(
            source_table_view,
            cpp_keys,
            cpp_keep_option,
            cpp_nulls_are_equal
        )
>>>>>>> 9d56a7dc

    return Table.from_unique_ptr(
        move(c_result),
        column_names=source_table._column_names,
        index_names=(
            None if source_table._index
            is None else source_table._index_names)
    )


def unique_count(Column source_column, ignore_nulls=True, nan_as_null=False):
    """
    Finds number of unique rows in `source_column`

    Parameters
    ----------
    source_column : source table checked for unique rows
    ignore_nulls : If True nulls are ignored,
                   else counted as one more distinct value
    nan_as_null  : If True, NAN is considered NULL,
                   else counted as one more distinct value

    Returns
    -------
    Count of number of unique rows in `source_column`
    """

    cdef bool cpp_ignore_nulls = ignore_nulls
    cdef bool cpp_nan_as_null = nan_as_null

    cdef column_view source_column_view = source_column.view()
    with nogil:
        count = cpp_unique_count(source_column_view,
                                 cpp_ignore_nulls,
                                 cpp_nan_as_null)

    return count<|MERGE_RESOLUTION|>--- conflicted
+++ resolved
@@ -57,23 +57,17 @@
     elif how == "all":
         c_keep_threshold = 1
 
-<<<<<<< HEAD
-    cdef unique_ptr[table] c_result = move(
-        cpp_drop_nulls(source_table.view(),
-                       cpp_keys,
-                       c_keep_threshold)
-    )
-=======
     cdef unique_ptr[table] c_result
     cdef table_view source_table_view = source_table.view()
 
     with nogil:
-        c_result = cpp_drop_nulls(
-            source_table_view,
-            cpp_keys,
-            c_keep_threshold
-        )
->>>>>>> 9d56a7dc
+        c_result = move(
+            cpp_drop_nulls(
+                source_table_view,
+                cpp_keys,
+                c_keep_threshold
+            )
+        )
 
     return Table.from_unique_ptr(
         move(c_result),
@@ -100,22 +94,17 @@
 
     assert pd.api.types.is_bool_dtype(boolean_mask.dtype)
 
-<<<<<<< HEAD
-    cdef unique_ptr[table] c_result = move(
-        cpp_apply_boolean_mask(source_table.view(),
-                               boolean_mask.view())
-    )
-=======
     cdef unique_ptr[table] c_result
     cdef table_view source_table_view = source_table.view()
     cdef column_view boolean_mask_view = boolean_mask.view()
 
     with nogil:
-        c_result = cpp_apply_boolean_mask(
-            source_table_view,
-            boolean_mask_view
-        )
->>>>>>> 9d56a7dc
+        c_result = move(
+            cpp_apply_boolean_mask(
+                source_table_view,
+                boolean_mask_view
+            )
+        )
 
     return Table.from_unique_ptr(
         move(c_result),
@@ -173,22 +162,15 @@
     cdef unique_ptr[table] c_result
     cdef table_view source_table_view = source_table.view()
 
-<<<<<<< HEAD
-    cdef unique_ptr[table] c_result = move(
-        cpp_drop_duplicates(source_table.view(),
-                            cpp_keys,
-                            cpp_keep_option,
-                            cpp_nulls_are_equal)
-    )
-=======
-    with nogil:
-        c_result = cpp_drop_duplicates(
-            source_table_view,
-            cpp_keys,
-            cpp_keep_option,
-            cpp_nulls_are_equal
-        )
->>>>>>> 9d56a7dc
+    with nogil:
+        c_result = move(
+            cpp_drop_duplicates(
+                source_table_view,
+                cpp_keys,
+                cpp_keep_option,
+                cpp_nulls_are_equal
+            )
+        )
 
     return Table.from_unique_ptr(
         move(c_result),
