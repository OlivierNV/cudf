import itertools
import warnings
from collections import OrderedDict

import cupy
import numpy as np
import pandas as pd

import cudf
import cudf._libxx as libcudfxx
from cudf._libxx.scalar import Scalar
from cudf.core import column
from cudf.core.column import as_column, build_categorical_column
from cudf.utils.dtypes import (
    is_categorical_dtype,
    is_datetime_dtype,
    is_scalar,
    is_string_dtype,
)


class Frame(libcudfxx.table.Table):
    """
    Frame: A collection of Column objects with an optional index.

    Parameters
    ----------
    data : OrderedColumnDict
        An OrderedColumnDict mapping column names to Columns
    index : Table
        A Frame representing the (optional) index columns.
    """

    @classmethod
    def _from_table(cls, table):
        return cls(table._data, index=table._index)

    def _get_columns_by_label(self, labels, downcast=False):
        """
        Returns columns of the Frame specified by `labels`

        If downcast is True, try and downcast from a DataFrame to a Series
        """
        new_data = self._data.get_by_label(labels)
        if downcast:
            if is_scalar(labels):
                nlevels = 1
            elif isinstance(labels, tuple):
                nlevels = len(labels)
            if self._data.multiindex is False or nlevels == self._data.nlevels:
                return self._constructor_sliced(
                    new_data, name=labels, index=self.index
                )
        return self._constructor(
            new_data, columns=new_data.to_pandas_index(), index=self.index
        )

    def _get_columns_by_index(self, indices):
        """
        Returns columns of the Frame specified by `labels`

        """
        data = self._data.get_by_index(indices)
        return self._constructor(
            data, columns=data.to_pandas_index(), index=self.index
        )

    def _gather(self, gather_map):
        if not pd.api.types.is_integer_dtype(gather_map.dtype):
            gather_map = gather_map.astype("int32")
        result = self.__class__._from_table(
            libcudfxx.copying.gather(self, as_column(gather_map))
        )
        result._copy_categories(self)
        return result

    def _hash(self, initial_hash_values=None):
        return libcudfxx.hash.hash(self, initial_hash_values)

    def _hash_partition(
        self, columns_to_hash, num_partitions, keep_index=True
    ):
        output, offsets = libcudfxx.hash.hash_partition(
            self, columns_to_hash, num_partitions, keep_index
        )
        output = self.__class__._from_table(output)
        output._copy_categories(self, include_index=keep_index)
        return output, offsets

    def _as_column(self):
        """
        _as_column : Converts a single columned Frame to Column
        """
        assert (
            self._num_columns == 1
            and self._index is None
            and self._column_names[0] is None
        ), """There should be only one data column,
            no index and None as the name to use this method"""

        return self._data[None].copy(deep=False)

    def _scatter(self, key, value):
        result = self._from_table(libcudfxx.copying.scatter(value, key, self))

        result._copy_categories(self)
        return result

    def _empty_like(self, keep_index=True):
        result = self._from_table(
            libcudfxx.copying.table_empty_like(self, keep_index)
        )

        result._copy_categories(self, include_index=keep_index)
        return result

    def _slice(self, arg):
        """
       _slice : slice the frame as per the arg

       Parameters
       ----------
       arg : should always be of type slice and doesn't handle step

       """
        from cudf.core.index import RangeIndex

        num_rows = len(self)
        if num_rows == 0:
            return self
        start, stop, stride = arg.indices(num_rows)

        if stride is not None and stride != 1:
            raise ValueError(
                """Step size is not supported other than None and 1"""
            )

        # This is just to handle RangeIndex type, stop
        # it from materializing unnecessarily
        keep_index = True
        if self.index is not None and isinstance(self.index, RangeIndex):
            keep_index = False

        if start < 0:
            start = start + num_rows
        if stop < 0:
            stop = stop + num_rows

        if start > stop:
            return self._empty_like(keep_index)
        else:
            start = len(self) if start > num_rows else start
            stop = len(self) if stop > num_rows else stop

            result = self._from_table(
                libcudfxx.copying.table_slice(self, [start, stop], keep_index)[
                    0
                ]
            )

            result._copy_categories(self, include_index=keep_index)
            # Adding index of type RangeIndex back to
            # result
            if keep_index is False and self.index is not None:
                result.index = self.index[start:stop]
            return result

    def _normalize_scalars(self, other):
        """
        Try to normalizes scalar values as per self dtype
        """
        if (
            other is not None
            and (isinstance(other, float) and not np.isnan(other))
        ) and (self.dtype.type(other) != other):
            raise TypeError(
                "Cannot safely cast non-equivalent {} to {}".format(
                    type(other).__name__, self.dtype.name
                )
            )

        return (
            self.dtype.type(other)
            if (
                other is not None
                and (isinstance(other, float) and not np.isnan(other))
            )
            else other
        )

    def _normalize_columns_and_scalars_type(self, other):
        """
        Try to normalize the other's dtypes as per self.

        Parameters
        ----------

        self : Can be a DataFrame or Series or Index
        other : Can be a DataFrame, Series, Index, Array
            like object or a scalar value

            if self is DataFrame, other can be only a
            scalar or array like with size of number of columns
            in DataFrame or a DataFrame with same dimenstion

            if self is Series, other can be only a scalar or
            a series like with same length as self

        Returns:
        --------
        A dataframe/series/list/scalar form of normalized other
        """
        if isinstance(self, cudf.DataFrame) and isinstance(
            other, cudf.DataFrame
        ):
            return [
                other[self_col].astype(self[self_col].dtype)._column
                for self_col in self.columns
            ]

        elif isinstance(self, (cudf.Series, cudf.Index)) and not is_scalar(
            other
        ):
            other = as_column(other)
            return other.astype(self.dtype)

        else:
            # Handles scalar or list/array like scalars
            if isinstance(self, (cudf.Series, cudf.Index)) and is_scalar(
                other
            ):
                return self._normalize_scalars(other)

            elif (self, cudf.DataFrame):
                out = []
                if is_scalar(other):
                    other = [other for i in range(len(self.columns))]
                out = [
                    self[in_col_name]._normalize_scalars(sclr)
                    for in_col_name, sclr in zip(self.columns, other)
                ]

                return out
            else:
                raise ValueError(
                    "Inappropriate input {} and other {} combination".format(
                        type(self), type(other)
                    )
                )

    def where(self, boolean_mask, other):
        """
        Replace values with other where the condition is False.

        Parameters
        ----------
        cond : boolean
            This can be Frame of booleans, where cond is True, keep the
            original value. Where False, replace with corresponding value
            from other. Callables are not supported.
        other: list of scalars or a dataframe or a series,
            Entries where cond is False are replaced with
            corresponding value from other. Callables are not
            supported.

            DataFrame expects only Scalar or array like with scalars or
            dataframe with same dimention as self.

            Series expects only scalar or series like with same length

        Returns
        -------
        result : DataFrame/Series

        Examples:
        ---------
        >>> import cudf
        >>> df = cudf.DataFrame({"A":[1, 4, 5], "B":[3, 5, 8]})
        >>> print (df.where(df % 2 == 0, [-1, -1]))
           A  B
        0 -1 -1
        1  4 -1
        2 -1  8

        >>> ser = cudf.Series([4, 3, 2, 1, 0])
        >>> print(ser.where(ser > 2, 10))
        0     4
        1     3
        2    10
        3    10
        4    10
        >>> print(ser.where(ser > 2))
        0    4
        1    3
        2
        3
        4
        """

        if isinstance(self, cudf.DataFrame):
            if not isinstance(boolean_mask, cudf.DataFrame):
                boolean_mask = self.from_pandas(pd.DataFrame(boolean_mask))
            other = self._normalize_columns_and_scalars_type(other)
            out_df = cudf.DataFrame(index=self.index)
            if len(self._columns) != len(other):
                raise ValueError(
                    """Replacement list length or number of dataframe columns
                    should be equal to Number of columns of dataframe"""
                )
            if len(self._columns) != len(boolean_mask._columns):
                raise ValueError(
                    """Array conditional must be same shape as self"""
                )

            for in_col_name, cond_col_name, otr_col in zip(
                self.columns, boolean_mask.columns, other
            ):
                input_col = self[in_col_name]._column
                if is_categorical_dtype(input_col.dtype):
                    if np.isscalar(otr_col):
                        otr_col = input_col._encode(otr_col)
                    else:
                        otr_col = otr_col.codes
                    input_col = input_col.codes

                result = libcudfxx.copying.copy_if_else(
                    input_col, otr_col, boolean_mask[cond_col_name]._column
                )

                if is_categorical_dtype(self[in_col_name].dtype):
                    result = build_categorical_column(
                        categories=self[in_col_name]._column.categories,
                        codes=result,
                        mask=result.base_mask,
                        size=result.size,
                        offset=result.offset,
                        ordered=self[in_col_name]._column.ordered,
                    )

                out_df[in_col_name] = self[in_col_name].__class__(result)

            return out_df

        else:
            other = self._normalize_columns_and_scalars_type(other)
            if isinstance(other, (cudf.Series, cudf.Index)):
                other = other._column

            input_col = self._column
            if is_categorical_dtype(input_col.dtype):
                if np.isscalar(otr_col):
                    other = input_col._encode(other)
                else:
                    other = other.codes
                input_col = input_col.codes
            result = libcudfxx.copying.copy_if_else(
                self._column, other, boolean_mask._column
            )

            if is_categorical_dtype(self.dtype):
                result = build_categorical_column(
                    categories=self._column.categories,
                    codes=result,
                    mask=result.base_mask,
                    size=result.size,
                    offset=result.offset,
                    ordered=self._column.ordered,
                )

            result = self.__class__(result)
            result.index = self.index
            return result

    def _scatter_to_tables(self, scatter_map, keep_index=True):
        """
       scatter the dataframe/table to a list of dataframes/tables
       as per scatter_map

       """

        result = libcudfxx.copying.scatter_to_tables(
            self, scatter_map, keep_index
        )
        result = [self._from_table(tbl) for tbl in result]
        [
            frame._copy_categories(self, include_index=keep_index)
            for frame in result
        ]

        return result

    def dropna(self, axis=0, how="any", subset=None, thresh=None):
        """
        Drops rows (or columns) containing nulls from a Column.

        Parameters
        ----------
        axis : {0, 1}, optional
            Whether to drop rows (axis=0, default) or columns (axis=1)
            containing nulls.
        how : {"any", "all"}, optional
            Specifies how to decide whether to drop a row (or column).
            any (default) drops rows (or columns) containing at least
            one null value. all drops only rows (or columns) containing
            *all* null values.
        subset : list, optional
            List of columns to consider when dropping rows (all columns
            are considered by default). Alternatively, when dropping
            columns, subset is a list of rows to consider.
        thresh: int, optional
            If specified, then drops every row (or column) containing
            less than `thresh` non-null values


        Returns
        -------
        Copy of the DataFrame with rows/columns containing nulls dropped.
        """
        if axis == 0:
            return self._drop_na_rows(how=how, subset=subset, thresh=thresh)
        else:
            return self._drop_na_columns(how=how, subset=subset, thresh=thresh)

    def _drop_na_rows(self, how="any", subset=None, thresh=None):
        """
        Drops null rows from `self`.

        how : {"any", "all"}, optional
            Specifies how to decide whether to drop a row.
            any (default) drops rows containing at least
            one null value. all drops only rows containing
            *all* null values.
        subset : list, optional
            List of columns to consider when dropping rows.
        thresh: int, optional
            If specified, then drops every row containing
            less than `thresh` non-null values.
        """
        if subset is None:
            subset = self._column_names
        elif (
            not np.iterable(subset)
            or isinstance(subset, str)
            or isinstance(subset, tuple)
            and subset in self.columns
        ):
            subset = (subset,)
        diff = set(subset) - set(self._data)
        if len(diff) != 0:
            raise KeyError("columns {!r} do not exist".format(diff))
        subset_cols = [
            name for name, col in self._data.items() if name in subset
        ]
        if len(subset_cols) == 0:
            return self.copy(deep=True)
        result = self.__class__._from_table(
            libcudfxx.stream_compaction.drop_nulls(
                self, how=how, keys=subset, thresh=thresh
            )
        )
        result._copy_categories(self)
        return result

    def _drop_na_columns(self, how="any", subset=None, thresh=None):
        """
        Drop columns containing nulls
        """
        out_cols = []

        if subset is None:
            df = self
        else:
            df = self.take(subset)

        if thresh is None:
            if how == "all":
                thresh = 1
            else:
                thresh = len(df)

        for col in self.columns:
            if (len(df[col]) - df[col].null_count) < thresh:
                continue
            out_cols.append(col)

        return self[out_cols]

    def _apply_boolean_mask(self, boolean_mask):
        """
        Applies boolean mask to each row of `self`,
        rows corresponding to `False` is dropped
        """
        result = self._from_table(
            libcudfxx.stream_compaction.apply_boolean_mask(
                self, as_column(boolean_mask)
            )
        )
        result._copy_categories(self)
        return result

    def _quantiles(
        self,
        q,
        interpolation="LINEAR",
        is_sorted=False,
        column_order=(),
        null_precedence=(),
    ):
        interpolation = libcudfxx.types.Interpolation[interpolation]

        is_sorted = libcudfxx.types.Sorted["YES" if is_sorted else "NO"]

        column_order = [libcudfxx.types.Order[key] for key in column_order]

        null_precedence = [
            libcudfxx.types.NullOrder[key] for key in null_precedence
        ]

        result = self.__class__._from_table(
            libcudfxx.quantiles.quantiles(
                self,
                q,
                interpolation,
                is_sorted,
                column_order,
                null_precedence,
            )
        )

        result._copy_categories(self)
        return result

<<<<<<< HEAD
    def rank(
        self,
        axis=0,
        method="average",
        numeric_only=None,
        na_option="keep",
        ascending=True,
        pct=False,
    ):
        """
        Compute numerical data ranks (1 through n) along axis.
        By default, equal values are assigned a rank that is the average of the
        ranks of those values.
        Parameters
        ----------
        axis : {0 or 'index', 1 or 'columns'}, default 0
            Index to direct ranking.
        method : {'average', 'min', 'max', 'first', 'dense'}, default 'average'
            How to rank the group of records that have the same value
            (i.e. ties):
            * average: average rank of the group
            * min: lowest rank in the group
            * max: highest rank in the group
            * first: ranks assigned in order they appear in the array
            * dense: like 'min', but rank always increases by 1 between groups.
        numeric_only : bool, optional
            For DataFrame objects, rank only numeric columns if set to True.
        na_option : {'keep', 'top', 'bottom'}, default 'keep'
            How to rank NaN values:
            * keep: assign NaN rank to NaN values
            * top: assign smallest rank to NaN values if ascending
            * bottom: assign highest rank to NaN values if ascending.
        ascending : bool, default True
            Whether or not the elements should be ranked in ascending order.
        pct : bool, default False
            Whether or not to display the returned rankings in percentile
            form.
        Returns
        -------
        same type as caller
            Return a Series or DataFrame with data ranks as values.
        """
        if method not in {"average", "min", "max", "first", "dense"}:
            raise KeyError(method)
        method_enum = libcudfxx.sort.RankMethod[method.upper()]
        if na_option not in {"keep", "top", "bottom"}:
            raise KeyError(na_option)

        # TODO code for selecting numeric columns
        source = self
        if numeric_only:
            warnings.warn("numeric_only=True is not implemented yet")

        out_rank_table = libcudfxx.sort.rank_columns(
            source, method_enum, na_option, ascending, pct
        )

        return self._from_table(out_rank_table)
=======
    def repeat(self, repeats, axis=None):
        """Repeats elements consecutively

        Parameters
        ----------
        repeats : int, array, numpy array, or Column
            the number of times to repeat each element

        Example
        -------
        >>> import cudf as cudf
        >>> s = cudf.Series([0, 2]) # or DataFrame
        >>> s
        0    0
        1    2
        dtype: int64
        >>> s.repeat([3, 4])
        0    0
        0    0
        0    0
        1    2
        1    2
        1    2
        1    2
        dtype: int64
        >>> s.repeat(2)
        0    0
        0    0
        1    2
        1    2
        dtype: int64
        >>>
        """
        if axis is not None:
            raise NotImplementedError(
                "Only axis=`None` supported at this time."
            )

        return self._repeat(repeats)

    def _repeat(self, count):
        if is_scalar(count):
            count = Scalar(count)
        else:
            count = as_column(count)

        result = self.__class__._from_table(
            libcudfxx.filling.repeat(self, count)
        )

        result._copy_categories(self)
        return result

    def _fill(self, fill_values, begin, end, inplace):
        col_and_fill = zip(self._columns, fill_values)

        if not inplace:
            data_columns = (c._fill(v, begin, end) for (c, v) in col_and_fill)
            data = zip(self._column_names, data_columns)
            return self.__class__._from_table(Frame(data, self._index))

        for (c, v) in col_and_fill:
            c.fill(v, begin, end, inplace=True)

        return self
>>>>>>> d06cf37a

    def shift(self, periods=1, freq=None, axis=0, fill_value=None):
        """Shift values by `periods` positions.
        """
        assert axis in (None, 0) and freq is None
        return self._shift(periods)

    def _shift(self, offset, fill_value=None):
        data_columns = (col.shift(offset, fill_value) for col in self._columns)
        data = zip(self._column_names, data_columns)
        return self.__class__._from_table(Frame(data, self._index))

    def drop_duplicates(self, subset=None, keep="first", nulls_are_equal=True):
        """
        Drops rows in frame as per duplicate rows in `subset` columns from
        self.

        subset : list, optional
            List of columns to consider when dropping rows.
        keep : ["first", "last", False] first will keep first of duplicate,
            last will keep last of the duplicate and False drop all
            duplicate
        nulls_are_equal: null elements are considered equal to other null
            elements
        """
        if subset is None:
            subset = self._column_names
        elif (
            not np.iterable(subset)
            or isinstance(subset, str)
            or isinstance(subset, tuple)
            and subset in self.columns
        ):
            subset = (subset,)
        diff = set(subset) - set(self._data)
        if len(diff) != 0:
            raise KeyError("columns {!r} do not exist".format(diff))
        subset_cols = [name for name in self._column_names if name in subset]
        if len(subset_cols) == 0:
            return self.copy(deep=True)

        result = self._from_table(
            libcudfxx.stream_compaction.drop_duplicates(
                self, keys=subset, keep=keep, nulls_are_equal=nulls_are_equal
            )
        )

        result._copy_categories(self)
        return result

    def _copy_categories(self, other, include_index=True):
        """
        Utility that copies category information from `other`
        to `self`.
        """
        for name, col, other_col in zip(
            self._column_names, self._columns, other._columns
        ):
            if is_categorical_dtype(other_col) and not is_categorical_dtype(
                col
            ):
                self._data[name] = build_categorical_column(
                    categories=other_col.categories,
                    codes=col,
                    mask=col.base_mask,
                    ordered=other_col.ordered,
                    size=col.size,
                    offset=col.offset,
                )
        if include_index:
            from cudf.core.index import RangeIndex

            # include_index will still behave as False
            # incase of self._index being a RangeIndex
            if (self._index is not None) and (
                not isinstance(self._index, RangeIndex)
            ):
                self._index._copy_categories(other._index)
        return self

    def _unaryop(self, op):
        data_columns = (col.unary_operator(op) for col in self._columns)
        data = zip(self._column_names, data_columns)
        return self.__class__._from_table(Frame(data, self._index))

    def isnull(self):
        """Identify missing values.
        """
        data_columns = (col.isnull() for col in self._columns)
        data = zip(self._column_names, data_columns)
        return self.__class__._from_table(Frame(data, self._index))

    def isna(self):
        """Identify missing values. Alias for `isnull`
        """
        return self.isnull()

    def notnull(self):
        """Identify non-missing values.
        """
        data_columns = (col.notnull() for col in self._columns)
        data = zip(self._column_names, data_columns)
        return self.__class__._from_table(Frame(data, self._index))

    def notna(self):
        """Identify non-missing values. Alias for `notnull`.
        """
        return self.notnull()

    def interleave_columns(self):
        """
        Interleave Series columns of a table into a single column.

        Converts the column major table `cols` into a row major column.
        Parameters
        ----------
        cols : input Table containing columns to interleave.

        Example
        -------
        >>> df = DataFrame([['A1', 'A2', 'A3'], ['B1', 'B2', 'B3']])
        >>> df
        0    [A1, A2, A3]
        1    [B1, B2, B3]
        >>> df.interleave_columns()
        0    A1
        1    B1
        2    A2
        3    B2
        4    A3
        5    B3

        Returns
        -------
        The interleaved columns as a single column
        """
        if ("category" == self.dtypes).any():
            raise ValueError(
                "interleave_columns does not support 'category' dtype."
            )

        result = self._constructor_sliced(
            libcudfxx.reshape.interleave_columns(self)
        )

        return result

    def tile(self, count):
        """
        Repeats the rows from `self` DataFrame `count` times to form a
        new DataFrame.

        Parameters
        ----------
        self : input Table containing columns to interleave.
        count : Number of times to tile "rows". Must be non-negative.

        Example
        -------
        >>> df  = Dataframe([[8, 4, 7], [5, 2, 3]])
        >>> count = 2
        >>> df.tile(df, count)
           0  1  2
        0  8  4  7
        1  5  2  3
        0  8  4  7
        1  5  2  3

        Returns
        -------
        The table containing the tiled "rows".
        """
        result = self.__class__._from_table(
            libcudfxx.reshape.tile(self, count)
        )
        result._copy_categories(self)
        return result

    def searchsorted(
        self, values, side="left", ascending=True, na_position="last"
    ):
        """Find indices where elements should be inserted to maintain order

        Parameters
        ----------
        value : Frame (Shape must be consistent with self)
            Values to be hypothetically inserted into Self
        side : str {‘left’, ‘right’} optional, default ‘left‘
            If ‘left’, the index of the first suitable location found is given
            If ‘right’, return the last such index
        ascending : bool optional, default True
            Sorted Frame is in ascending order (otherwise descending)
        na_position : str {‘last’, ‘first’} optional, default ‘last‘
            Position of null values in sorted order

        Returns
        -------
        1-D cupy array of insertion points
        """
        # Call libcudf++ search_sorted primitive
        outcol = libcudfxx.search.search_sorted(
            self, values, side, ascending=ascending, na_position=na_position
        )

        # Retrun result as cupy array
        return cupy.asarray(outcol.data_array_view)

    def sin(self):
        return self._unaryop("sin")

    def cos(self):
        return self._unaryop("cos")

    def tan(self):
        return self._unaryop("tan")

    def asin(self):
        return self._unaryop("asin")

    def acos(self):
        return self._unaryop("acos")

    def atan(self):
        return self._unaryop("atan")

    def exp(self):
        return self._unaryop("exp")

    def log(self):
        return self._unaryop("log")

    def sqrt(self):
        return self._unaryop("sqrt")

    @staticmethod
    def _validate_merge_cfg(
        lhs,
        rhs,
        left_on,
        right_on,
        on,
        how,
        left_index=False,
        right_index=False,
        lsuffix=None,
        rsuffix=None,
    ):
        """
        Error for various combinations of merge input parameters
        """
        if isinstance(
            lhs.index, cudf.core.multiindex.MultiIndex
        ) or isinstance(rhs.index, cudf.core.multiindex.MultiIndex):
            raise TypeError("MultiIndex joins not yet supported.")

        len_left_on = len(left_on) if left_on is not None else 0
        len_right_on = len(right_on) if right_on is not None else 0

        # must actually support the requested merge type
        if how not in ["left", "inner", "outer", "leftanti", "leftsemi"]:
            raise NotImplementedError(
                "{!r} merge not supported yet".format(how)
            )

        # Passing 'on' with 'left_on' or 'right_on' is potentially ambiguous
        if on:
            if left_on or right_on:
                raise ValueError(
                    'Can only pass argument "on" OR "left_on" '
                    'and "right_on", not a combination of both.'
                )

        # Require same total number of columns to join on in both operands
        if not (len_left_on + left_index) == (len_right_on + right_index):
            raise ValueError(
                "Merge operands must have same number of join key columns"
            )

        # If nothing specified, must have common cols to use implicitly
        same_named_columns = set(lhs._data.keys()) & set(rhs._data.keys())
        if not (left_index or right_index):
            if not (left_on or right_on):
                if len(same_named_columns) == 0:
                    raise ValueError("No common columns to perform merge on")

        for name in same_named_columns:
            if not (
                name in left_on
                and name in right_on
                and (left_on.index(name) == right_on.index(name))
            ):
                if not (lsuffix or rsuffix):
                    raise ValueError(
                        "there are overlapping columns but "
                        "lsuffix and rsuffix are not defined"
                    )

        if on:
            on_keys = [on] if not isinstance(on, list) else on
            for key in on_keys:
                if not (key in lhs._data.keys() and key in rhs._data.keys()):
                    raise KeyError("Key {} not in both operands".format(on))
        else:
            for key in left_on:
                if key not in lhs._data.keys():
                    raise KeyError('Key "{}" not in left operand'.format(key))
            for key in right_on:
                if key not in rhs._data.keys():
                    raise KeyError('Key "{}" not in right operand'.format(key))

    def _merge(
        self,
        right,
        on,
        left_on,
        right_on,
        left_index,
        right_index,
        lsuffix,
        rsuffix,
        how,
        method,
        sort=False,
    ):

        lhs = self
        rhs = right

        if left_on is None:
            left_on = []
        if right_on is None:
            right_on = []

        # Making sure that the "on" arguments are list of column names
        if on:
            on = [on] if isinstance(on, str) else list(on)
        if left_on:
            left_on = [left_on] if isinstance(left_on, str) else list(left_on)
        if right_on:
            right_on = (
                [right_on] if isinstance(right_on, str) else list(right_on)
            )

        self._validate_merge_cfg(
            self,
            right,
            left_on,
            right_on,
            on,
            how,
            left_index=left_index,
            right_index=right_index,
            lsuffix=lsuffix,
            rsuffix=rsuffix,
        )

        if on:
            left_on = right_on = on

        same_named_columns = set(lhs._data.keys()) & set(rhs._data.keys())
        if not (left_on or right_on) and not (left_index and right_index):
            left_on = right_on = list(same_named_columns)

        no_suffix_cols = []
        for name in same_named_columns:
            if left_on is not None and right_on is not None:
                if name in left_on and name in right_on:
                    if left_on.index(name) == right_on.index(name):
                        no_suffix_cols.append(name)

        for name in same_named_columns:
            if name not in no_suffix_cols:
                lhs.rename({name: "%s%s" % (name, lsuffix)}, inplace=True)
                rhs.rename({name: "%s%s" % (name, rsuffix)}, inplace=True)
                if name in left_on:
                    left_on[left_on.index(name)] = "%s%s" % (name, lsuffix)
                if name in right_on:
                    right_on[right_on.index(name)] = "%s%s" % (name, rsuffix)

        categorical_dtypes = {}
        for name, col in itertools.chain(lhs._data.items(), rhs._data.items()):
            if is_categorical_dtype(col):
                categorical_dtypes[name] = col.dtype

        # Save the order of the original column names for preservation later
        org_names = list(itertools.chain(lhs._data.keys(), rhs._data.keys()))

        # If neither left_index or right_index specified, that data won't
        # be carried through the join. We'll get a new RangeIndex afterwards
        lhs_full_view = False
        rhs_full_view = False
        if left_index:
            lhs_full_view = True
        if right_index:
            rhs_full_view = True

        # potentially do an implicit typecast
        (lhs, rhs, to_categorical) = self._typecast_before_merge(
            lhs, rhs, left_on, right_on, left_index, right_index, how
        )

        gdf_result = libcudfxx.join.join(
            lhs,
            rhs,
            left_on,
            right_on,
            how,
            method,
            left_index=lhs_full_view,
            right_index=rhs_full_view,
        )

        gdf_data = list(gdf_result._data.items())

        result = []
        cat_codes = []
        if sort:
            # Pandas lexicographically sort is NOT a sort of all columns.
            # Instead, it sorts columns in lhs, then in "on", and then rhs.
            left_of_on = []
            for name in lhs._data.keys():
                if name not in left_on:
                    for i in range(len(gdf_data)):
                        if gdf_data[i][0] == name:
                            left_of_on.append(gdf_data.pop(i))
                            break
            in_on = []
            for name in itertools.chain(lhs._data.keys(), rhs._data.keys()):
                if name in left_on or name in right_on:
                    for i in range(len(gdf_data)):
                        if gdf_data[i][0] == name:
                            in_on.append(gdf_data.pop(i))
                            break
            right_of_on = []
            for name in rhs._data.keys():
                if name not in right_on:
                    for i in range(len(gdf_data)):
                        if gdf_data[i][0] == name:
                            right_of_on.append(gdf_data.pop(i))
                            break
            result = (
                sorted(left_of_on, key=lambda x: str(x[0]))
                + sorted(in_on, key=lambda x: str(x[0]))
                + sorted(right_of_on, key=lambda x: str(x[0]))
            )
        else:
            for org_name in org_names:
                for i in range(len(gdf_data)):
                    if gdf_data[i][0] == org_name:
                        result.append(gdf_data.pop(i))
                        break
            for cat_name in to_categorical:
                for i in range(len(gdf_data)):
                    if gdf_data[i][0] == cat_name + "_codes":
                        cat_codes.append(gdf_data.pop(i))
            assert len(gdf_data) == 0
        cat_codes = dict(cat_codes)

        # Build a new data frame based on the merged columns from GDF
        to_frame_data = OrderedDict()
        for name, col in result:
            if is_string_dtype(col):
                to_frame_data[name] = col
            elif is_categorical_dtype(categorical_dtypes.get(name, col.dtype)):

                dtype = categorical_dtypes.get(name, col.dtype)
                to_frame_data[name] = column.build_categorical_column(
                    categories=dtype.categories,
                    codes=cat_codes.get(name + "_codes", col),
                    mask=col.mask,
                    ordered=dtype.ordered,
                )
            else:

                to_frame_data[name] = column.build_column(
                    col.base_data,
                    dtype=categorical_dtypes.get(name, col.dtype),
                    mask=col.base_mask,
                    offset=col.offset,
                    size=col.size,
                )
        gdf_result._data = to_frame_data

        return self.__class__._from_table(gdf_result)

    def _typecast_before_merge(
        self, lhs, rhs, left_on, right_on, left_index, right_index, how
    ):
        def casting_rules(lhs, rhs, dtype_l, dtype_r, how):
            cast_warn = "can't safely cast column {} from {} with type \
                         {} to {}, upcasting to {}"
            ctgry_err = "can't implicitly cast column {0} to categories \
                         from {1} during {1} join"

            rtn = None
            if pd.api.types.is_dtype_equal(dtype_l, dtype_r):
                rtn = dtype_l
            elif is_categorical_dtype(dtype_l) and is_categorical_dtype(
                dtype_r
            ):
                raise TypeError("Left and right categories must be the same.")
            elif how == "left":

                check_col = rhs._data[rcol].fillna(0)
                if not check_col.can_cast_safely(dtype_l):
                    rtn = casting_rules(lhs, rhs, dtype_l, dtype_r, "inner")
                    warnings.warn(
                        cast_warn.format(rcol, "right", dtype_r, dtype_l, rtn)
                    )
                else:
                    rtn = dtype_l
            elif how == "right":
                check_col = lhs._data[lcol].fillna(0)
                if not check_col.can_cast_safely(dtype_r):
                    rtn = casting_rules(lhs, rhs, dtype_l, dtype_r, "inner")
                    warnings.warn(
                        cast_warn.format(lcol, "left", dtype_l, dtype_r, rtn)
                    )
                else:
                    rtn = dtype_r

            elif is_categorical_dtype(dtype_l):
                if how == "right":
                    raise ValueError(ctgry_err.format(rcol, "right"))

                rtn = lhs[lcol].cat.categories.dtype
                to_categorical.append(lcol)
                lhs[lcol + "_codes"] = lhs[lcol].cat.codes
            elif is_categorical_dtype(dtype_r):
                if how == "left":
                    raise ValueError(ctgry_err.format(lcol, "left"))
                rtn = rhs[rcol].cat.categories.dtype
                to_categorical.append(rcol)
                rhs[rcol + "_codes"] = rhs[rcol].cat.codes
            elif how in ["inner", "outer"]:
                if (np.issubdtype(dtype_l, np.number)) and (
                    np.issubdtype(dtype_r, np.number)
                ):
                    if dtype_l.kind == dtype_r.kind:
                        # both ints or both floats
                        rtn = max(dtype_l, dtype_r)
                    else:
                        rtn = np.find_common_type([], [dtype_l, dtype_r])
                elif is_datetime_dtype(dtype_l) and is_datetime_dtype(dtype_r):
                    rtn = max(dtype_l, dtype_r)
            return rtn

        if left_index or right_index:
            if left_index and right_index:
                to_dtype = casting_rules(
                    lhs.index, rhs.index, lhs.index.dtype, rhs.index.dtype, how
                )
            elif left_index:
                to_dtype = lhs.index.dtype
            elif right_index:
                to_dtype = rhs.index.dtype
            lhs.index = lhs.index.astype(to_dtype)
            rhs.index = rhs.index.astype(to_dtype)
            return lhs, rhs, []

        left_on = sorted(left_on)
        right_on = sorted(right_on)
        to_categorical = []
        for lcol, rcol in zip(left_on, right_on):
            if (lcol not in lhs._data) or (rcol not in rhs._data):
                # probably wrong columns specified, let libcudf error
                continue

            dtype_l = lhs._data[lcol].dtype
            dtype_r = rhs._data[rcol].dtype
            if pd.api.types.is_dtype_equal(dtype_l, dtype_r):
                continue

            to_dtype = casting_rules(lhs, rhs, dtype_l, dtype_r, how)

            if to_dtype is not None:
                lhs[lcol] = lhs[lcol].astype(to_dtype)
                rhs[rcol] = rhs[rcol].astype(to_dtype)

        return lhs, rhs, to_categorical

    def _is_sorted(self, ascending=None, null_position=None):
        """
        Returns a boolean indicating whether the data of the Frame are sorted
        based on the parameters given. Does not account for the index.

        Parameters
        ----------
        self : Frame
            Frame whose columns are to be checked for sort order
        ascending : None or list-like of booleans
            None or list-like of boolean values indicating expected sort order
            of each column. If list-like, size of list-like must be
            len(columns). If None, all columns expected sort order is set to
            ascending. False (0) - ascending, True (1) - descending.
        null_position : None or list-like of booleans
            None or list-like of boolean values indicating desired order of
            nulls compared to other elements. If list-like, size of list-like
            must be len(columns). If None, null order is set to before. False
            (0) - before, True (1) - after.

        Returns
        -------
        returns : boolean
            Returns True, if sorted as expected by ``ascending`` and
            ``null_position``, False otherwise.
        """
        return libcudfxx.sort.is_sorted(
            self, ascending=ascending, null_position=null_position
        )<|MERGE_RESOLUTION|>--- conflicted
+++ resolved
@@ -530,7 +530,6 @@
         result._copy_categories(self)
         return result
 
-<<<<<<< HEAD
     def rank(
         self,
         axis=0,
@@ -589,7 +588,7 @@
         )
 
         return self._from_table(out_rank_table)
-=======
+
     def repeat(self, repeats, axis=None):
         """Repeats elements consecutively
 
@@ -655,7 +654,6 @@
             c.fill(v, begin, end, inplace=True)
 
         return self
->>>>>>> d06cf37a
 
     def shift(self, periods=1, freq=None, axis=0, fill_value=None):
         """Shift values by `periods` positions.
