--- conflicted
+++ resolved
@@ -69,15 +69,12 @@
         Number of rows to be skipped from the start of file.
     skipfooter : int, default 0
         Number of rows to be skipped at the bottom of file.
-<<<<<<< HEAD
-=======
     compression : {'infer', 'gzip', 'zip', None}, default 'infer'
         For on-the-fly decompression of on-disk data. If ‘infer’, then detect
         compression from the following extensions: ‘.gz’,‘.zip’ (otherwise no
         decompression). If using ‘zip’, the ZIP file must contain only one
         data file to be read in, otherwise the first non-zero-sized file will
         be used. Set to None for no decompression.
->>>>>>> 8b5ec4dc
     decimal : char, default '.'
         Character used as a decimal point.
     thousands : char, default None
@@ -339,13 +336,7 @@
     csv_reader.skiprows = skiprows
     csv_reader.skipfooter = skipfooter
     csv_reader.decimal = decimal.encode()
-<<<<<<< HEAD
-    csv_reader.thousands = ffi.NULL
-    if thousands:
-        csv_reader.thousands = ffi.new('char*', thousands.encode())
-=======
     csv_reader.thousands = thousands.encode() if thousands else b'\0'
->>>>>>> 8b5ec4dc
 
     # Call read_csv
     libgdf.read_csv(csv_reader)
