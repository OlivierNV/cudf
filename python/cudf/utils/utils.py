from collections import namedtuple

import numpy as np
import pandas as pd
import pyarrow as pa
from math import isnan, isinf, ceil

from numba import njit

from librmm_cffi import librmm as rmm


mask_dtype = np.dtype(np.int8)
mask_bitsize = mask_dtype.itemsize * 8
mask_byte_padding = 64


def calc_chunk_size(size, chunksize):
    return mask_byte_padding * \
           ceil(((size + chunksize - 1) // chunksize) / mask_byte_padding)


_TypeMinMax = namedtuple('_TypeMinMax', 'min,max')


def get_numeric_type_info(dtype):
    if dtype.kind in 'iu':
        info = np.iinfo(dtype)
        return _TypeMinMax(info.min, info.max)
    elif dtype.kind in 'f':
        return _TypeMinMax(dtype.type('-inf'), dtype.type('+inf'))
    else:
        raise TypeError(dtype)


@njit
def mask_get(mask, pos):
    return (mask[pos // mask_bitsize] >> (pos % mask_bitsize)) & 1


@njit
def mask_set(mask, pos):
    mask[pos // mask_bitsize] |= 1 << (pos % mask_bitsize)


@njit
def check_equals_float(a, b):
    return (a == b or (isnan(a) and isnan(b)) or
            ((isinf(a) and a < 0) and (isinf(b) and b < 0)) or
            ((isinf(a) and a > 0) and (isinf(b) and b > 0)))


@njit
def check_equals_int(a, b):
    return (a == b)


def make_mask(size):
    """Create mask to obtain at least *size* number of bits.
    """
    size = calc_chunk_size(size, mask_bitsize)
    return rmm.device_array(shape=size, dtype=mask_dtype)


def require_writeable_array(arr):
    # This should be fixed in numba (numba issue #2521)
    return np.require(arr, requirements='W')


def scalar_broadcast_to(scalar, shape, dtype):
    from cudf.utils.cudautils import fill_value

    if not isinstance(shape, tuple):
        shape = (shape,)

    if np.dtype(dtype) == np.dtype("object"):
        import nvstrings
        from cudf.dataframe.string import StringColumn
        from cudf.utils.cudautils import zeros
        gather_map = zeros(shape[0], dtype='int32')
        scalar_str_col = StringColumn(nvstrings.to_device([scalar]))
        return scalar_str_col[gather_map]
    else:
        da = rmm.device_array(shape, dtype=dtype)
        if da.size != 0:
            fill_value(da, scalar)
        return da


def normalize_index(index, size, doraise=True):
    """Normalize negative index
    """
    if index < 0:
        index = size + index
    if doraise and not (0 <= index < size):
        raise IndexError('out-of-bound')
    return min(index, size)


# borrowed from a wonderful blog:
# https://avilpage.com/2015/03/a-slice-of-python-intelligence-behind.html
def standard_python_slice(len_idx, arg):
    """ Figuring out the missing parameters of slice"""

    start = arg.start
    stop = arg.stop
    step = arg.step

    if step is None:
        step = 1
    if step == 0:
        raise Exception("Step cannot be zero.")

    if start is None:
        start = 0 if step > 0 else len_idx - 1
    else:
        if start < 0:
            start += len_idx
        if start < 0:
            start = 0 if step > 0 else -1
        if start >= len_idx:
            start = len_idx if step > 0 else len_idx - 1

    if stop is None:
        stop = len_idx if step > 0 else -1
    else:
        if stop < 0:
            stop += len_idx
        if stop < 0:
            stop = 0 if step > 0 else -1
        if stop >= len_idx:
            stop = len_idx if step > 0 else len_idx - 1

    if (step < 0 and stop >= start) or (step > 0 and start >= stop):
        slice_length = 0
    elif step < 0:
        slice_length = (stop - start + 1)//step + 1
    else:
        slice_length = (stop - start - 1)//step + 1

    return start, stop, step, slice_length


list_types_tuple = (list, np.array)


def buffers_from_pyarrow(pa_arr, dtype=None):
    from cudf.dataframe.buffer import Buffer
    from cudf.utils.cudautils import copy_array

    buffers = pa_arr.buffers()

    if buffers[0]:
        mask_dev_array = make_mask(len(pa_arr))
        arrow_dev_array = rmm.to_device(np.array(buffers[0]).view('int8'))
        copy_array(arrow_dev_array, mask_dev_array)
        pamask = Buffer(
            mask_dev_array
        )
    else:
        pamask = None

    if dtype:
        new_dtype = dtype
    else:
        if isinstance(pa_arr, pa.DictionaryArray):
            new_dtype = pa_arr.indices.type.to_pandas_dtype()
        else:
            new_dtype = pa_arr.type.to_pandas_dtype()

    if buffers[1]:
        padata = Buffer(
            np.array(buffers[1]).view(new_dtype)[
                pa_arr.offset:pa_arr.offset + len(pa_arr)
            ]
        )
    else:
        padata = Buffer(
            np.empty(0, dtype=new_dtype)
        )
    return (pamask, padata)


<<<<<<< HEAD
def dtype_min_max(dtype):
    '''Get the min and max value for a numeric dtype'''
    if np.issubdtype(dtype, np.integer):
        info = np.iinfo(dtype)
    else:
        info = np.finfo(dtype)
    return info.min, info.max
=======
def cudf_dtype_from_pydata_dtype(dtype):
    """ Given a numpy or pandas dtype, converts it into the equivalent cuDF
        Python dtype.
    """
    try:
        # pd 0.24.X
        from pandas.core.dtypes.common import \
            infer_dtype_from_object
    except ImportError:
        # pd 0.23.X
        from pandas.core.dtypes.common import \
            _get_dtype_from_object as infer_dtype_from_object

    if pd.api.types.is_categorical_dtype(dtype):
        pass
    elif np.issubdtype(dtype, np.datetime64):
        dtype = np.datetime64

    return infer_dtype_from_object(dtype)
>>>>>>> f24ac933
<|MERGE_RESOLUTION|>--- conflicted
+++ resolved
@@ -181,7 +181,6 @@
     return (pamask, padata)
 
 
-<<<<<<< HEAD
 def dtype_min_max(dtype):
     '''Get the min and max value for a numeric dtype'''
     if np.issubdtype(dtype, np.integer):
@@ -189,7 +188,8 @@
     else:
         info = np.finfo(dtype)
     return info.min, info.max
-=======
+
+
 def cudf_dtype_from_pydata_dtype(dtype):
     """ Given a numpy or pandas dtype, converts it into the equivalent cuDF
         Python dtype.
@@ -208,5 +208,4 @@
     elif np.issubdtype(dtype, np.datetime64):
         dtype = np.datetime64
 
-    return infer_dtype_from_object(dtype)
->>>>>>> f24ac933
+    return infer_dtype_from_object(dtype)