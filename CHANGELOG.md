
# cuDF 0.5.0 (Date TBD)

## New Features

- PR #411 added null support to gdf_order_by (new API) and cudf_table::sort
- PR #525 Added GitHub Issue templates for bugs, documentation, new features, and questions
- PR #455 CSV Reader: Add support for user-specified decimal point and thousands separator
- PR #439 add `DataFrame.drop` method similar to pandas
- PR #474 add ZLIB-based GZIP/ZIP support to `read_csv()`

## Improvements

- PR #472 RMM: Created centralized rmm::device_vector alias and rmm::exec_policy
- PR #426 Removed sort-based groupby and refactored existing groupby APIs. Also improves C++/CUDA compile time.
- PR #500 Improved the concurrent hash map class to support partitioned (multi-pass) hash table building.
- PR #465 Added templated C++ API for RMM to avoid explicit cast to `void**`
- PR #521 Add `assert_eq` function for testing

## Bug Fixes
- PR #473 Added missing <random> include
- PR #495 Updated README to correct where cffi pytest should be executed.
- PR #537 Fix CMAKE_CUDA_STANDARD_REQURIED typo in CMakeLists.txt


# cuDF 0.4.0 (05 Dec 2018)

## New Features

- PR #398 add pandas-compatible `DataFrame.shape()` and `Series.shape()`
- PR #394 New documentation feature "10 Minutes to cuDF"
- PR #361 CSV Reader: Add support for strings with delimiters

## Improvements

 - PR #436 Improvements for type_dispatcher and wrapper structs
 - PR #429 Add CHANGELOG.md (this file)
 - PR #266 use faster CUDA-accelerated DataFrame column/Series concatenation.
 - PR #379 new C++ `type_dispatcher` reduces code complexity in supporting many data types.
 - PR #349 Improve performance for creating columns from memoryview objects
 - PR #445 Update reductions to use type_dispatcher. Adds integer types support to sum_of_squares.
 - PR #448 Improve installation instructions in README.md
 - PR #456 Change default CMake build to Release, and added option for disabling compilation of tests
<<<<<<< HEAD
 - PR #502 Simplify Dockerfile for local dev, eliminate old conda/pip envs
 
=======

>>>>>>> 79648916
## Bug Fixes

 - PR #444 Fix csv_test CUDA too many resources requested fail.
 - PR #396 added missing output buffer in validity tests for groupbys.
 - PR #408 Dockerfile updates for source reorganization
 - PR #437 Add cffi to Dockerfile conda env, fixes "cannot import name 'librmm'"
 - PR #417 Fix `map_test` failure with CUDA 10
 - PR #414 Fix CMake installation include file paths
 - PR #418 Properly cast string dtypes to programmatic dtypes when instantiating columns
 - PR #427 Fix and tests for Concatenation illegal memory access with nulls


# cuDF 0.3.0 (23 Nov 2018)

## New Features

 - PR #336 CSV Reader string support

## Improvements

 - PR #354 source code refactored for better organization. CMake build system overhaul. Beginning of transition to Cython bindings.
 - PR #290 Add support for typecasting to/from datetime dtype
 - PR #323 Add handling pyarrow boolean arrays in input/out, add tests
 - PR #325 GDF_VALIDITY_UNSUPPORTED now returned for algorithms that don't support non-empty valid bitmasks
 - PR #381 Faster InputTooLarge Join test completes in ms rather than minutes.
 - PR #373 .gitignore improvements
 - PR #367 Doc cleanup & examples for DataFrame methods
 - PR #333 Add Rapids Memory Manager documentation
 - PR #321 Rapids Memory Manager adds file/line location logging and convenience macros
 - PR #334 Implement DataFrame `__copy__` and `__deepcopy__`
 - PR #271 Add NVTX ranges to pygdf
 - PR #311 Document system requirements for conda install

## Bug Fixes

 - PR #337 Retain index on `scale()` function
 - PR #344 Fix test failure due to PyArrow 0.11 Boolean handling
 - PR #364 Remove noexcept from managed_allocator;  CMakeLists fix for NVstrings
 - PR #357 Fix bug that made all series be considered booleans for indexing
 - PR #351 replace conda env configuration for developers
 - PRs #346 #360 Fix CSV reading of negative numbers
 - PR #342 Fix CMake to use conda-installed nvstrings
 - PR #341 Preserve categorical dtype after groupby aggregations
 - PR #315 ReadTheDocs build update to fix missing libcuda.so
 - PR #320 FIX out-of-bounds access error in reductions.cu
 - PR #319 Fix out-of-bounds memory access in libcudf count_valid_bits
 - PR #303 Fix printing empty dataframe


# cuDF 0.2.0 and cuDF 0.1.0

These were initial releases of cuDF based on previously separate pyGDF and libGDF libraries.
<|MERGE_RESOLUTION|>--- conflicted
+++ resolved
@@ -16,6 +16,7 @@
 - PR #500 Improved the concurrent hash map class to support partitioned (multi-pass) hash table building.
 - PR #465 Added templated C++ API for RMM to avoid explicit cast to `void**`
 - PR #521 Add `assert_eq` function for testing
+- PR #502 Simplify Dockerfile for local dev, eliminate old conda/pip envs
 
 ## Bug Fixes
 - PR #473 Added missing <random> include
@@ -41,12 +42,7 @@
  - PR #445 Update reductions to use type_dispatcher. Adds integer types support to sum_of_squares.
  - PR #448 Improve installation instructions in README.md
  - PR #456 Change default CMake build to Release, and added option for disabling compilation of tests
-<<<<<<< HEAD
- - PR #502 Simplify Dockerfile for local dev, eliminate old conda/pip envs
- 
-=======
 
->>>>>>> 79648916
 ## Bug Fixes
 
  - PR #444 Fix csv_test CUDA too many resources requested fail.
