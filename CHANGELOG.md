# cuDF 0.8.0 (Date TBD)

## New Features

- PR #1524 Add GPU-accelerated JSON Lines parser with limited feature set
- PR #1569 Add support for Json objects to the JSON Lines reader
- PR #1622 Add Series.loc
- PR #1654 Add cudf::apply_boolean_mask: faster replacement for gdf_apply_stencil
- PR #1487 cython gather/scatter
- PR #1310 Implemented the slice/split functionality.
- PR #1630 Add Python layer to the GPU-accelerated JSON reader
- PR #1745 Add rounding of numeric columns via Numba
- PR #1772 JSON reader: add support for BytesIO and StringIO input
- PR #1527 Support GDF_BOOL8 in readers and writers
- PR #1819 Logical operators (AND, OR, NOT) for libcudf and cuDF
- PR #1813 ORC Reader: Add support for stripe selection
- PR #1828 JSON Reader: add suport for bool8 columns
- PR #1665 Add the point-in-polygon GIS function
- PR #1863 Series and Dataframe methods for all and any
- PR #1921 Add additional formats for typecasting to/from strings
- PR #1807 Add Series.dropna()
- PR #1948 Add operator functions like `Series.add()` to DataFrame and Series

## Improvements

- PR #1538 Replacing LesserRTTI with inequality_comparator
- PR #1703 C++: Added non-aggregating `insert` to `concurrent_unordered_map` with specializations to store pairs with a single atomicCAS when possible.
- PR #1422 C++: Added a RAII wrapper for CUDA streams
- PR #1701 Added `unique` method for stringColumns
- PR #1713 Add documentation for Dask-XGBoost
- PR #1666 CSV Reader: Improve performance for files with large number of columns
- PR #1725 Enable the ability to use a single column groupby as its own index
- PR #1759 Add an example showing simultaneous rolling averages to `apply_grouped` documentation
- PR #1746 C++: Remove unused code: `windowed_ops.cu`, `sorting.cu`, `hash_ops.cu`
- PR #1748 C++: Add `bool` nullability flag to `device_table` row operators
- PR #1767 Speed up Python unit tests
- PR #1770 Added build.sh script, updated CI scripts and documentation
- PR #1739 ORC Reader: Add more pytest coverage
- PR #1390 Added some basic utility functions for `gdf_column`'s
- PR #1791 Added general column comparison code for testing
- PR #1795 Add printing of git submodule info to `print_env.sh`
- PR #1796 Removing old sort based group by code and gdf_filter
- PR #1811 Added funtions for copying/allocating `cudf::table`s
- PR #1838 Improve columnops.column_empty so that it returns typed columns instead of a generic Column
- PR #1890 Add utils.get_dummies- a pandas-like wrapper around one_hot-encoding
- PR #1823 CSV Reader: default the column type to string for empty dataframes
- PR #1827 Create bindings for scalar-vector binops, and update one_hot_encoding to use them
- PR #1817 Operators now support different sized dataframes as long as they don't share different sized columns
- PR #1858 Add `std::initializer_list` constructor to `column_wrapper`
- PR #1846 C++ type-erased gdf_equal_columns test util; fix gdf_equal_columns logic error
- PR #1390 Added some basic utility functions for `gdf_column`s
- PR #1391 Tidy up bit-resolution-operation and bitmask class code
- PR #1882 Add iloc functionality to MultiIndex dataframes
- PR #1884 Rolling windows: general enhancements and better coverage for unit tests
- PR #1886 support GDF_STRING_CATEGORY columns in apply_boolean_mask, drop_nulls and other libcudf functions
- PR #1896 Improve performance of groupby with levels specified in dask-cudf
- PR #1859 Convert read_json into a C++ API
- PR #1919 Rename libcudf namespace gdf to namespace cudf
- PR #1850 Support left_on and right_on for DataFrame merge operator  
<<<<<<< HEAD
- PR #1930 Specialize constructor for `cudf::bol8` to cast argument to `bool`
- PR #1868 ORC reader: supports row index to speed up decoding of small/medium datasets
=======
- PR #1930 Specialize constructor for `cudf::bool8` to cast argument to `bool`
- PR #1952 consolidate libcudf public API headers in include/cudf
>>>>>>> 878f02e0
- PR #1949 Improved selection with boolmask using libcudf `apply_boolean_mask`
- PR #1956 Add support for nulls in `query()`
- PR #1973 Update `std::tuple` to `std::pair` in top-most libcudf APIs and C++ transition guide


## Bug Fixes

- PR #1465 Fix for test_orc.py and test_sparse_df.py test failures
- PR #1583 Fix underlying issue in `as_index()` that was causing `Series.quantile()` to fail
- PR #1680 Add errors= keyword to drop() to fix cudf-dask bug
- PR #1651 Fix `query` function on empty dataframe
- PR #1616 Fix CategoricalColumn to access categories by index instead of iteration
- PR #1660 Fix bug in `loc` when indexing with a column name (a string)
- PR #1683 ORC reader: fix timestamp conversion to UTC
- PR #1613 Improve CategoricalColumn.fillna(-1) performance
- PR #1642 Fix failure of CSV_TEST gdf_csv_test.SkiprowsNrows on multiuser systems
- PR #1709 Fix handling of `datetime64[ms]` in `dataframe.select_dtypes`
- PR #1704 CSV Reader: Add support for the plus sign in number fields
- PR #1687 CSV reader: return an empty dataframe for zero size input
- PR #1757 Concatenating columns with null columns
- PR #1755 Add col_level keyword argument to melt
- PR #1758 Fix df.set_index() when setting index from an empty column
- PR #1749 ORC reader: fix long strings of NULL values resulting in incorrect data
- PR #1742 Parquet Reader: Fix index column name to match PANDAS compat
- PR #1782 Update libcudf doc version
- PR #1783 Update conda dependencies
- PR #1786 Maintain the original series name in series.unique output
- PR #1760 CSV Reader: fix segfault when dtype list only includes columns from usecols list
- PR #1831 build.sh: Assuming python is in PATH instead of using PYTHON env var
- PR #1839 Raise an error instead of segfaulting when transposing a DataFrame with StringColumns
- PR #1840 Retain index correctly during merge left_on right_on
- PR #1825 cuDF: Multiaggregation Groupby Failures
- PR #1789 CSV Reader: Fix missing support for specifying `int8` and `int16` dtypes
- PR #1857 Cython Bindings: Handle `bool` columns while calling `column_view_from_NDArrays`
- PR #1849 Allow DataFrame support methods to pass arguments to the methods
- PR #1847 Fixed #1375 by moving the nvstring check into the wrapper function
- PR #1864 Fixing cudf reduction for POWER platform
- PR #1869 Parquet reader: fix Dask timestamps not matching with Pandas (convert to milliseconds)
- PR #1876 add dtype=bool for `any`, `all` to treat integer column correctly
- PR #1875 CSV reader: take NaN values into account in dtype detection
- PR #1873 Add column dtype checking for the all/any methods
- PR #1902 Bug with string iteration in _apply_basic_agg
- PR #1887 Fix for initialization issue in pq_read_arg,orc_read_arg
- PR #1867 JSON reader: add support for null/empty fields, including the 'null' literal
- PR #1891 Fix bug #1750 in string column comparison
- PR #1909 Support of `to_pandas()` of boolean series with null values
- PR #1923 Use prefix removal when two aggs are called on a SeriesGroupBy
- PR #1914 Zero initialize gdf_column local variables
- PR #1966 Ignore index fix in series append
- PR #1967 Compute index __sizeof__ only once for DataFrame __sizeof__


# cudf 0.7.2 (16 May 2019)

## New Features

- PR #1735 Added overload for atomicAdd on int64. Streamlined implementation of custom atomic overloads.
- PR #1741 Add MultiIndex concatenation


## Bug Fixes

- PR #1718 Fix issue with SeriesGroupBy MultiIndex in dask-cudf
- PR #1734 Python: fix performance regression for groupby count() aggregations
- PR #1768 Cython: fix handling read only schema buffers in gpuarrow reader


# cudf 0.7.1 (11 May 2019)

## New Features

- PR #1702 Lazy load MultiIndex to return groupby performance to near optimal.

## Bug Fixes

- PR #1708 Fix handling of `datetime64[ms]` in `dataframe.select_dtypes`


# cuDF 0.7.0 (10 May 2019)

## New Features

- PR #982 Implement gdf_group_by_without_aggregations and gdf_unique_indices functions
- PR #1142 Add `GDF_BOOL` column type
- PR #1194 Implement overloads for CUDA atomic operations
- PR #1292 Implemented Bitwise binary ops AND, OR, XOR (&, |, ^)
- PR #1235 Add GPU-accelerated Parquet Reader
- PR #1335 Added local_dict arg in `DataFrame.query()`.
- PR #1282 Add Series and DataFrame.describe()
- PR #1356 Rolling windows
- PR #1381 Add DataFrame._get_numeric_data
- PR #1388 Add CODEOWNERS file to auto-request reviews based on where changes are made
- PR #1396 Add DataFrame.drop method
- PR #1413 Add DataFrame.melt method
- PR #1412 Add DataFrame.pop()
- PR #1419 Initial CSV writer function
- PR #1441 Add Series level cumulative ops (cumsum, cummin, cummax, cumprod)
- PR #1420 Add script to build and test on a local gpuCI image
- PR #1440 Add DatetimeColumn.min(), DatetimeColumn.max()
- PR #1455 Add Series.Shift via Numba kernel
- PR #1441 Add Series level cumulative ops (cumsum, cummin, cummax, cumprod)
- PR #1461 Add Python coverage test to gpu build
- PR #1445 Parquet Reader: Add selective reading of rows and row group
- PR #1532 Parquet Reader: Add support for INT96 timestamps
- PR #1516 Add Series and DataFrame.ndim
- PR #1556 Add libcudf C++ transition guide
- PR #1466 Add GPU-accelerated ORC Reader
- PR #1565 Add build script for nightly doc builds
- PR #1508 Add Series isna, isnull, and notna
- PR #1456 Add Series.diff() via Numba kernel
- PR #1588 Add Index `astype` typecasting
- PR #1301 MultiIndex support
- PR #1599 Level keyword supported in groupby
- PR #929 Add support operations to dataframe
- PR #1609 Groupby accept list of Series
- PR #1658 Support `group_keys=True` keyword in groupby method

## Improvements

- PR #1531 Refactor closures as private functions in gpuarrow
- PR #1404 Parquet reader page data decoding speedup
- PR #1076 Use `type_dispatcher` in join, quantiles, filter, segmented sort, radix sort and hash_groupby
- PR #1202 Simplify README.md
- PR #1149 CSV Reader: Change convertStrToValue() functions to `__device__` only
- PR #1238 Improve performance of the CUDA trie used in the CSV reader
- PR #1278 Update CONTRIBUTING for new conda environment yml naming conventions
- PR #1163 Refactored UnaryOps. Reduced API to two functions: `gdf_unary_math` and `gdf_cast`. Added `abs`, `-`, and `~` ops. Changed bindings to Cython
- PR #1284 Update docs version
- PR #1287 add exclude argument to cudf.select_dtype function
- PR #1286 Refactor some of the CSV Reader kernels into generic utility functions
- PR #1291 fillna in `Series.to_gpu_array()` and `Series.to_array()` can accept the scalar too now.
- PR #1005 generic `reduction` and `scan` support
- PR #1349 Replace modernGPU sort join with thrust.
- PR #1363 Add a dataframe.mean(...) that raises NotImplementedError to satisfy `dask.dataframe.utils.is_dataframe_like`
- PR #1319 CSV Reader: Use column wrapper for gdf_column output alloc/dealloc
- PR #1376 Change series quantile default to linear
- PR #1399 Replace CFFI bindings for NVTX functions with Cython bindings
- PR #1389 Refactored `set_null_count()`
- PR #1386 Added macros `GDF_TRY()`, `CUDF_TRY()` and `ASSERT_CUDF_SUCCEEDED()`
- PR #1435 Rework CMake and conda recipes to depend on installed libraries
- PR #1391 Tidy up bit-resolution-operation and bitmask class code
- PR #1439 Add cmake variable to enable compiling CUDA code with -lineinfo
- PR #1462 Add ability to read parquet files from arrow::io::RandomAccessFile
- PR #1453 Convert CSV Reader CFFI to Cython
- PR #1479 Convert Parquet Reader CFFI to Cython
- PR #1397 Add a utility function for producing an overflow-safe kernel launch grid configuration
- PR #1382 Add GPU parsing of nested brackets to cuIO parsing utilities
- PR #1481 Add cudf::table constructor to allocate a set of `gdf_column`s
- PR #1484 Convert GroupBy CFFI to Cython
- PR #1463 Allow and default melt keyword argument var_name to be None
- PR #1486 Parquet Reader: Use device_buffer rather than device_ptr
- PR #1525 Add cudatoolkit conda dependency
- PR #1520 Renamed `src/dataframe` to `src/table` and moved `table.hpp`. Made `types.hpp` to be type declarations only.
- PR #1492 Convert transpose CFFI to Cython
- PR #1495 Convert binary and unary ops CFFI to Cython
- PR #1503 Convert sorting and hashing ops CFFI to Cython
- PR #1522 Use latest release version in update-version CI script
- PR #1533 Remove stale join CFFI, fix memory leaks in join Cython
- PR #1521 Added `row_bitmask` to compute bitmask for rows of a table. Merged `valids_ops.cu` and `bitmask_ops.cu`
- PR #1553 Overload `hash_row` to avoid using intial hash values. Updated `gdf_hash` to select between overloads
- PR #1585 Updated `cudf::table` to maintain own copy of wrapped `gdf_column*`s
- PR #1559 Add `except +` to all Cython function definitions to catch C++ exceptions properly
- PR #1617 `has_nulls` and `column_dtypes` for `cudf::table`
- PR #1590 Remove CFFI from the build / install process entirely
- PR #1536 Convert gpuarrow CFFI to Cython
- PR #1655 Add `Column._pointer` as a way to access underlying `gdf_column*` of a `Column`
- PR #1655 Update readme conda install instructions for cudf version 0.6 and 0.7


## Bug Fixes

- PR #1233 Fix dtypes issue while adding the column to `str` dataframe.
- PR #1254 CSV Reader: fix data type detection for floating-point numbers in scientific notation
- PR #1289 Fix looping over each value instead of each category in concatenation
- PR #1293 Fix Inaccurate error message in join.pyx
- PR #1308 Add atomicCAS overload for `int8_t`, `int16_t`
- PR #1317 Fix catch polymorphic exception by reference in ipc.cu
- PR #1325 Fix dtype of null bitmasks to int8
- PR #1326 Update build documentation to use -DCMAKE_CXX11_ABI=ON
- PR #1334 Add "na_position" argument to CategoricalColumn sort_by_values
- PR #1321 Fix out of bounds warning when checking Bzip2 header
- PR #1359 Add atomicAnd/Or/Xor for integers
- PR #1354 Fix `fillna()` behaviour when replacing values with different dtypes
- PR #1347 Fixed core dump issue while passing dict_dtypes without column names in `cudf.read_csv()`
- PR #1379 Fixed build failure caused due to error: 'col_dtype' may be used uninitialized
- PR #1392 Update cudf Dockerfile and package_versions.sh
- PR #1385 Added INT8 type to `_schema_to_dtype` for use in GpuArrowReader
- PR #1393 Fixed a bug in `gdf_count_nonzero_mask()` for the case of 0 bits to count
- PR #1395 Update CONTRIBUTING to use the environment variable CUDF_HOME
- PR #1416 Fix bug at gdf_quantile_exact and gdf_quantile_appox
- PR #1421 Fix remove creation of series multiple times during `add_column()`
- PR #1405 CSV Reader: Fix memory leaks on read_csv() failure
- PR #1328 Fix CategoricalColumn to_arrow() null mask
- PR #1433 Fix NVStrings/categories includes
- PR #1432 Update NVStrings to 0.7.* to coincide with 0.7 development
- PR #1483 Modify CSV reader to avoid cropping blank quoted characters in non-string fields
- PR #1446 Merge 1275 hotfix from master into branch-0.7
- PR #1447 Fix legacy groupby apply docstring
- PR #1451 Fix hash join estimated result size is not correct
- PR #1454 Fix local build script improperly change directory permissions
- PR #1490 Require Dask 1.1.0+ for `is_dataframe_like` test or skip otherwise.
- PR #1491 Use more specific directories & groups in CODEOWNERS
- PR #1497 Fix Thrust issue on CentOS caused by missing default constructor of host_vector elements
- PR #1498 Add missing include guard to device_atomics.cuh and separated DEVICE_ATOMICS_TEST
- PR #1506 Fix csv-write call to updated NVStrings method
- PR #1510 Added nvstrings `fillna()` function
- PR #1507 Parquet Reader: Default string data to GDF_STRING
- PR #1535 Fix doc issue to ensure correct labelling of cudf.series
- PR #1537 Fix `undefined reference` link error in HashPartitionTest
- PR #1548 Fix ci/local/build.sh README from using an incorrect image example
- PR #1551 CSV Reader: Fix integer column name indexing
- PR #1586 Fix broken `scalar_wrapper::operator==`
- PR #1591 ORC/Parquet Reader: Fix missing import for FileNotFoundError exception
- PR #1573 Parquet Reader: Fix crash due to clash with ORC reader datasource
- PR #1607 Revert change of `column.to_dense_buffer` always return by copy for performance concerns
- PR #1618 ORC reader: fix assert & data output when nrows/skiprows isn't aligned to stripe boundaries
- PR #1631 Fix failure of TYPES_TEST on some gcc-7 based systems.
- PR #1641 CSV Reader: Fix skip_blank_lines behavior with Windows line terminators (\r\n)
- PR #1648 ORC reader: fix non-deterministic output when skiprows is non-zero
- PR #1676 Fix groupby `as_index` behaviour with `MultiIndex`
- PR #1659 Fix bug caused by empty groupbys and multiindex slicing throwing exceptions
- PR #1656 Correct Groupby failure in dask when un-aggregable columns are left in dataframe.
- PR #1689 Fix groupby performance regression
- PR #1694 Add Cython as a runtime dependency since it's required in `setup.py`


# cuDF 0.6.1 (25 Mar 2019)

## Bug Fixes

- PR #1275 Fix CentOS exception in DataFrame.hash_partition from using value "returned" by a void function


# cuDF 0.6.0 (22 Mar 2019)

## New Features

- PR #760 Raise `FileNotFoundError` instead of `GDF_FILE_ERROR` in `read_csv` if the file does not exist
- PR #539 Add Python bindings for replace function
- PR #823 Add Doxygen configuration to enable building HTML documentation for libcudf C/C++ API
- PR #807 CSV Reader: Add byte_range parameter to specify the range in the input file to be read
- PR #857 Add Tail method for Series/DataFrame and update Head method to use iloc
- PR #858 Add series feature hashing support
- PR #871 CSV Reader: Add support for NA values, including user specified strings
- PR #893 Adds PyArrow based parquet readers / writers to Python, fix category dtype handling, fix arrow ingest buffer size issues
- PR #867 CSV Reader: Add support for ignoring blank lines and comment lines
- PR #887 Add Series digitize method
- PR #895 Add Series groupby
- PR #898 Add DataFrame.groupby(level=0) support
- PR #920 Add feather, JSON, HDF5 readers / writers from PyArrow / Pandas
- PR #888 CSV Reader: Add prefix parameter for column names, used when parsing without a header
- PR #913 Add DLPack support: convert between cuDF DataFrame and DLTensor
- PR #939 Add ORC reader from PyArrow
- PR #918 Add Series.groupby(level=0) support
- PR #906 Add binary and comparison ops to DataFrame
- PR #958 Support unary and binary ops on indexes
- PR #964 Add `rename` method to `DataFrame`, `Series`, and `Index`
- PR #985 Add `Series.to_frame` method
- PR #985 Add `drop=` keyword to reset_index method
- PR #994 Remove references to pygdf
- PR #990 Add external series groupby support
- PR #988 Add top-level merge function to cuDF
- PR #992 Add comparison binaryops to DateTime columns
- PR #996 Replace relative path imports with absolute paths in tests
- PR #995 CSV Reader: Add index_col parameter to specify the column name or index to be used as row labels
- PR #1004 Add `from_gpu_matrix` method to DataFrame
- PR #997 Add property index setter
- PR #1007 Replace relative path imports with absolute paths in cudf
- PR #1013 select columns with df.columns
- PR #1016 Rename Series.unique_count() to nunique() to match pandas API
- PR #947 Prefixsum to handle nulls and float types
- PR #1029 Remove rest of relative path imports
- PR #1021 Add filtered selection with assignment for Dataframes
- PR #872 Adding NVCategory support to cudf apis
- PR #1052 Add left/right_index and left/right_on keywords to merge
- PR #1091 Add `indicator=` and `suffixes=` keywords to merge
- PR #1107 Add unsupported keywords to Series.fillna
- PR #1032 Add string support to cuDF python
- PR #1136 Removed `gdf_concat`
- PR #1153 Added function for getting the padded allocation size for valid bitmask
- PR #1148 Add cudf.sqrt for dataframes and Series
- PR #1159 Add Python bindings for libcudf dlpack functions
- PR #1155 Add __array_ufunc__ for DataFrame and Series for sqrt
- PR #1168 to_frame for series accepts a name argument


## Improvements

- PR #1218 Add dask-cudf page to API docs
- PR #892 Add support for heterogeneous types in binary ops with JIT
- PR #730 Improve performance of `gdf_table` constructor
- PR #561 Add Doxygen style comments to Join CUDA functions
- PR #813 unified libcudf API functions by replacing gpu_ with gdf_
- PR #822 Add support for `__cuda_array_interface__` for ingest
- PR #756 Consolidate common helper functions from unordered map and multimap
- PR #753 Improve performance of groupby sum and average, especially for cases with few groups.
- PR #836 Add ingest support for arrow chunked arrays in Column, Series, DataFrame creation
- PR #763 Format doxygen comments for csv_read_arg struct
- PR #532 CSV Reader: Use type dispatcher instead of switch block
- PR #694 Unit test utilities improvements
- PR #878 Add better indexing to Groupby
- PR #554 Add `empty` method and `is_monotonic` attribute to `Index`
- PR #1040 Fixed up Doxygen comment tags
- PR #909 CSV Reader: Avoid host->device->host copy for header row data
- PR #916 Improved unit testing and error checking for `gdf_column_concat`
- PR #941 Replace `numpy` call in `Series.hash_encode` with `numba`
- PR #942 Added increment/decrement operators for wrapper types
- PR #943 Updated `count_nonzero_mask` to return `num_rows` when the mask is null
- PR #952 Added trait to map C++ type to `gdf_dtype`
- PR #966 Updated RMM submodule.
- PR #998 Add IO reader/writer modules to API docs, fix for missing cudf.Series docs
- PR #1017 concatenate along columns for Series and DataFrames
- PR #1002 Support indexing a dataframe with another boolean dataframe
- PR #1018 Better concatenation for Series and Dataframes
- PR #1036 Use Numpydoc style docstrings
- PR #1047 Adding gdf_dtype_extra_info to gdf_column_view_augmented
- PR #1054 Added default ctor to SerialTrieNode to overcome Thrust issue in CentOS7 + CUDA10
- PR #1024 CSV Reader: Add support for hexadecimal integers in integral-type columns
- PR #1033 Update `fillna()` to use libcudf function `gdf_replace_nulls`
- PR #1066 Added inplace assignment for columns and select_dtypes for dataframes
- PR #1026 CSV Reader: Change the meaning and type of the quoting parameter to match Pandas
- PR #1100 Adds `CUDF_EXPECTS` error-checking macro
- PR #1092 Fix select_dtype docstring
- PR #1111 Added cudf::table
- PR #1108 Sorting for datetime columns
- PR #1120 Return a `Series` (not a `Column`) from `Series.cat.set_categories()`
- PR #1128 CSV Reader: The last data row does not need to be line terminated
- PR #1183 Bump Arrow version to 0.12.1
- PR #1208 Default to CXX11_ABI=ON
- PR #1252 Fix NVStrings dependencies for cuda 9.2 and 10.0

## Bug Fixes

- PR #821 Fix flake8 issues revealed by flake8 update
- PR #808 Resolved renamed `d_columns_valids` variable name
- PR #820 CSV Reader: fix the issue where reader adds additional rows when file uses \r\n as a line terminator
- PR #780 CSV Reader: Fix scientific notation parsing and null values for empty quotes
- PR #815 CSV Reader: Fix data parsing when tabs are present in the input CSV file
- PR #850 Fix bug where left joins where the left df has 0 rows causes a crash
- PR #861 Fix memory leak by preserving the boolean mask index
- PR #875 Handle unnamed indexes in to/from arrow functions
- PR #877 Fix ingest of 1 row arrow tables in from arrow function
- PR #876 Added missing `<type_traits>` include
- PR #889 Deleted test_rmm.py which has now moved to RMM repo
- PR #866 Merge v0.5.1 numpy ABI hotfix into 0.6
- PR #917 value_counts return int type on empty columns
- PR #611 Renamed `gdf_reduce_optimal_output_size()` -> `gdf_reduction_get_intermediate_output_size()`
- PR #923 fix index for negative slicing for cudf dataframe and series
- PR #927 CSV Reader: Fix category GDF_CATEGORY hashes not being computed properly
- PR #921 CSV Reader: Fix parsing errors with delim_whitespace, quotations in the header row, unnamed columns
- PR #933 Fix handling objects of all nulls in series creation
- PR #940 CSV Reader: Fix an issue where the last data row is missing when using byte_range
- PR #945 CSV Reader: Fix incorrect datetime64 when milliseconds or space separator are used
- PR #959 Groupby: Problem with column name lookup
- PR #950 Converting dataframe/recarry with non-contiguous arrays
- PR #963 CSV Reader: Fix another issue with missing data rows when using byte_range
- PR #999 Fix 0 sized kernel launches and empty sort_index exception
- PR #993 Fix dtype in selecting 0 rows from objects
- PR #1009 Fix performance regression in `to_pandas` method on DataFrame
- PR #1008 Remove custom dask communication approach
- PR #1001 CSV Reader: Fix a memory access error when reading a large (>2GB) file with date columns
- PR #1019 Binary Ops: Fix error when one input column has null mask but other doesn't
- PR #1014 CSV Reader: Fix false positives in bool value detection
- PR #1034 CSV Reader: Fix parsing floating point precision and leading zero exponents
- PR #1044 CSV Reader: Fix a segfault when byte range aligns with a page
- PR #1058 Added support for `DataFrame.loc[scalar]`
- PR #1060 Fix column creation with all valid nan values
- PR #1073 CSV Reader: Fix an issue where a column name includes the return character
- PR #1090 Updating Doxygen Comments
- PR #1080 Fix dtypes returned from loc / iloc because of lists
- PR #1102 CSV Reader: Minor fixes and memory usage improvements
- PR #1174: Fix release script typo
- PR #1137 Add prebuild script for CI
- PR #1118 Enhanced the `DataFrame.from_records()` feature
- PR #1129 Fix join performance with index parameter from using numpy array
- PR #1145 Issue with .agg call on multi-column dataframes
- PR #908 Some testing code cleanup
- PR #1167 Fix issue with null_count not being set after inplace fillna()
- PR #1184 Fix iloc performance regression
- PR #1185 Support left_on/right_on and also on=str in merge
- PR #1200 Fix allocating bitmasks with numba instead of rmm in allocate_mask function
- PR #1213 Fix bug with csv reader requesting subset of columns using wrong datatype
- PR #1223 gpuCI: Fix label on rapidsai channel on gpu build scripts
- PR #1242 Add explicit Thrust exec policy to fix NVCATEGORY_TEST segfault on some platforms
- PR #1246 Fix categorical tests that failed due to bad implicit type conversion
- PR #1255 Fix overwriting conda package main label uploads
- PR #1259 Add dlpack includes to pip build


# cuDF 0.5.1 (05 Feb 2019)

## Bug Fixes

- PR #842 Avoid using numpy via cimport to prevent ABI issues in Cython compilation


# cuDF 0.5.0 (28 Jan 2019)

## New Features

- PR #722 Add bzip2 decompression support to `read_csv()`
- PR #693 add ZLIB-based GZIP/ZIP support to `read_csv_strings()`
- PR #411 added null support to gdf_order_by (new API) and cudf_table::sort
- PR #525 Added GitHub Issue templates for bugs, documentation, new features, and questions
- PR #501 CSV Reader: Add support for user-specified decimal point and thousands separator to read_csv_strings()
- PR #455 CSV Reader: Add support for user-specified decimal point and thousands separator to read_csv()
- PR #439 add `DataFrame.drop` method similar to pandas
- PR #356 add `DataFrame.transpose` method and `DataFrame.T` property similar to pandas
- PR #505 CSV Reader: Add support for user-specified boolean values
- PR #350 Implemented Series replace function
- PR #490 Added print_env.sh script to gather relevant environment details when reporting cuDF issues
- PR #474 add ZLIB-based GZIP/ZIP support to `read_csv()`
- PR #547 Added melt similar to `pandas.melt()`
- PR #491 Add CI test script to check for updates to CHANGELOG.md in PRs
- PR #550 Add CI test script to check for style issues in PRs
- PR #558 Add CI scripts for cpu-based conda and gpu-based test builds
- PR #524 Add Boolean Indexing
- PR #564 Update python `sort_values` method to use updated libcudf `gdf_order_by` API
- PR #509 CSV Reader: Input CSV file can now be passed in as a text or a binary buffer
- PR #607 Add `__iter__` and iteritems to DataFrame class
- PR #643 added a new api gdf_replace_nulls that allows a user to replace nulls in a column

## Improvements

- PR #426 Removed sort-based groupby and refactored existing groupby APIs. Also improves C++/CUDA compile time.
- PR #461 Add `CUDF_HOME` variable in README.md to replace relative pathing.
- PR #472 RMM: Created centralized rmm::device_vector alias and rmm::exec_policy
- PR #500 Improved the concurrent hash map class to support partitioned (multi-pass) hash table building.
- PR #454 Improve CSV reader docs and examples
- PR #465 Added templated C++ API for RMM to avoid explicit cast to `void**`
- PR #513 `.gitignore` tweaks
- PR #521 Add `assert_eq` function for testing
- PR #502 Simplify Dockerfile for local dev, eliminate old conda/pip envs
- PR #549 Adds `-rdynamic` compiler flag to nvcc for Debug builds
- PR #472 RMM: Created centralized rmm::device_vector alias and rmm::exec_policy
- PR #577 Added external C++ API for scatter/gather functions
- PR #500 Improved the concurrent hash map class to support partitioned (multi-pass) hash table building
- PR #583 Updated `gdf_size_type` to `int`
- PR #500 Improved the concurrent hash map class to support partitioned (multi-pass) hash table building
- PR #617 Added .dockerignore file. Prevents adding stale cmake cache files to the docker container
- PR #658 Reduced `JOIN_TEST` time by isolating overflow test of hash table size computation
- PR #664 Added Debuging instructions to README
- PR #651 Remove noqa marks in `__init__.py` files
- PR #671 CSV Reader: uncompressed buffer input can be parsed without explicitly specifying compression as None
- PR #684 Make RMM a submodule
- PR #718 Ensure sum, product, min, max methods pandas compatibility on empty datasets
- PR #720 Refactored Index classes to make them more Pandas-like, added CategoricalIndex
- PR #749 Improve to_arrow and from_arrow Pandas compatibility
- PR #766 Remove TravisCI references, remove unused variables from CMake, fix ARROW_VERSION in Cmake
- PR #773 Add build-args back to Dockerfile and handle dependencies based on environment yml file
- PR #781 Move thirdparty submodules to root and symlink in /cpp
- PR #843 Fix broken cudf/python API examples, add new methods to the API index

## Bug Fixes

- PR #569 CSV Reader: Fix days being off-by-one when parsing some dates
- PR #531 CSV Reader: Fix incorrect parsing of quoted numbers
- PR #465 Added templated C++ API for RMM to avoid explicit cast to `void**`
- PR #473 Added missing <random> include
- PR #478 CSV Reader: Add api support for auto column detection, header, mangle_dupe_cols, usecols
- PR #495 Updated README to correct where cffi pytest should be executed
- PR #501 Fix the intermittent segfault caused by the `thousands` and `compression` parameters in the csv reader
- PR #502 Simplify Dockerfile for local dev, eliminate old conda/pip envs
- PR #512 fix bug for `on` parameter in `DataFrame.merge` to allow for None or single column name
- PR #511 Updated python/cudf/bindings/join.pyx to fix cudf merge printing out dtypes
- PR #513 `.gitignore` tweaks
- PR #521 Add `assert_eq` function for testing
- PR #537 Fix CMAKE_CUDA_STANDARD_REQURIED typo in CMakeLists.txt
- PR #447 Fix silent failure in initializing DataFrame from generator
- PR #545 Temporarily disable csv reader thousands test to prevent segfault (test re-enabled in PR #501)
- PR #559 Fix Assertion error while using `applymap` to change the output dtype
- PR #575 Update `print_env.sh` script to better handle missing commands
- PR #612 Prevent an exception from occuring with true division on integer series.
- PR #630 Fix deprecation warning for `pd.core.common.is_categorical_dtype`
- PR #622 Fix Series.append() behaviour when appending values with different numeric dtype
- PR #603 Fix error while creating an empty column using None.
- PR #673 Fix array of strings not being caught in from_pandas
- PR #644 Fix return type and column support of dataframe.quantile()
- PR #634 Fix create `DataFrame.from_pandas()` with numeric column names
- PR #654 Add resolution check for GDF_TIMESTAMP in Join
- PR #648 Enforce one-to-one copy required when using `numba>=0.42.0`
- PR #645 Fix cmake build type handling not setting debug options when CMAKE_BUILD_TYPE=="Debug"
- PR #669 Fix GIL deadlock when launching multiple python threads that make Cython calls
- PR #665 Reworked the hash map to add a way to report the destination partition for a key
- PR #670 CMAKE: Fix env include path taking precedence over libcudf source headers
- PR #674 Check for gdf supported column types
- PR #677 Fix 'gdf_csv_test_Dates' gtest failure due to missing nrows parameter
- PR #604 Fix the parsing errors while reading a csv file using `sep` instead of `delimiter`.
- PR #686 Fix converting nulls to NaT values when converting Series to Pandas/Numpy
- PR #689 CSV Reader: Fix behavior with skiprows+header to match pandas implementation
- PR #691 Fixes Join on empty input DFs
- PR #706 CSV Reader: Fix broken dtype inference when whitespace is in data
- PR #717 CSV reader: fix behavior when parsing a csv file with no data rows
- PR #724 CSV Reader: fix build issue due to parameter type mismatch in a std::max call
- PR #734 Prevents reading undefined memory in gpu_expand_mask_bits numba kernel
- PR #747 CSV Reader: fix an issue where CUDA allocations fail with some large input files
- PR #750 Fix race condition for handling NVStrings in CMake
- PR #719 Fix merge column ordering
- PR #770 Fix issue where RMM submodule pointed to wrong branch and pin other to correct branches
- PR #778 Fix hard coded ABI off setting
- PR #784 Update RMM submodule commit-ish and pip paths
- PR #794 Update `rmm::exec_policy` usage to fix segmentation faults when used as temprory allocator.
- PR #800 Point git submodules to branches of forks instead of exact commits


# cuDF 0.4.0 (05 Dec 2018)

## New Features

- PR #398 add pandas-compatible `DataFrame.shape()` and `Series.shape()`
- PR #394 New documentation feature "10 Minutes to cuDF"
- PR #361 CSV Reader: Add support for strings with delimiters

## Improvements

 - PR #436 Improvements for type_dispatcher and wrapper structs
 - PR #429 Add CHANGELOG.md (this file)
 - PR #266 use faster CUDA-accelerated DataFrame column/Series concatenation.
 - PR #379 new C++ `type_dispatcher` reduces code complexity in supporting many data types.
 - PR #349 Improve performance for creating columns from memoryview objects
 - PR #445 Update reductions to use type_dispatcher. Adds integer types support to sum_of_squares.
 - PR #448 Improve installation instructions in README.md
 - PR #456 Change default CMake build to Release, and added option for disabling compilation of tests

## Bug Fixes

 - PR #444 Fix csv_test CUDA too many resources requested fail.
 - PR #396 added missing output buffer in validity tests for groupbys.
 - PR #408 Dockerfile updates for source reorganization
 - PR #437 Add cffi to Dockerfile conda env, fixes "cannot import name 'librmm'"
 - PR #417 Fix `map_test` failure with CUDA 10
 - PR #414 Fix CMake installation include file paths
 - PR #418 Properly cast string dtypes to programmatic dtypes when instantiating columns
 - PR #427 Fix and tests for Concatenation illegal memory access with nulls


# cuDF 0.3.0 (23 Nov 2018)

## New Features

 - PR #336 CSV Reader string support

## Improvements

 - PR #354 source code refactored for better organization. CMake build system overhaul. Beginning of transition to Cython bindings.
 - PR #290 Add support for typecasting to/from datetime dtype
 - PR #323 Add handling pyarrow boolean arrays in input/out, add tests
 - PR #325 GDF_VALIDITY_UNSUPPORTED now returned for algorithms that don't support non-empty valid bitmasks
 - PR #381 Faster InputTooLarge Join test completes in ms rather than minutes.
 - PR #373 .gitignore improvements
 - PR #367 Doc cleanup & examples for DataFrame methods
 - PR #333 Add Rapids Memory Manager documentation
 - PR #321 Rapids Memory Manager adds file/line location logging and convenience macros
 - PR #334 Implement DataFrame `__copy__` and `__deepcopy__`
 - PR #271 Add NVTX ranges to pygdf
 - PR #311 Document system requirements for conda install

## Bug Fixes

 - PR #337 Retain index on `scale()` function
 - PR #344 Fix test failure due to PyArrow 0.11 Boolean handling
 - PR #364 Remove noexcept from managed_allocator;  CMakeLists fix for NVstrings
 - PR #357 Fix bug that made all series be considered booleans for indexing
 - PR #351 replace conda env configuration for developers
 - PRs #346 #360 Fix CSV reading of negative numbers
 - PR #342 Fix CMake to use conda-installed nvstrings
 - PR #341 Preserve categorical dtype after groupby aggregations
 - PR #315 ReadTheDocs build update to fix missing libcuda.so
 - PR #320 FIX out-of-bounds access error in reductions.cu
 - PR #319 Fix out-of-bounds memory access in libcudf count_valid_bits
 - PR #303 Fix printing empty dataframe


# cuDF 0.2.0 and cuDF 0.1.0

These were initial releases of cuDF based on previously separate pyGDF and libGDF libraries.<|MERGE_RESOLUTION|>--- conflicted
+++ resolved
@@ -57,17 +57,12 @@
 - PR #1859 Convert read_json into a C++ API
 - PR #1919 Rename libcudf namespace gdf to namespace cudf
 - PR #1850 Support left_on and right_on for DataFrame merge operator  
-<<<<<<< HEAD
-- PR #1930 Specialize constructor for `cudf::bol8` to cast argument to `bool`
-- PR #1868 ORC reader: supports row index to speed up decoding of small/medium datasets
-=======
 - PR #1930 Specialize constructor for `cudf::bool8` to cast argument to `bool`
 - PR #1952 consolidate libcudf public API headers in include/cudf
->>>>>>> 878f02e0
 - PR #1949 Improved selection with boolmask using libcudf `apply_boolean_mask`
 - PR #1956 Add support for nulls in `query()`
 - PR #1973 Update `std::tuple` to `std::pair` in top-most libcudf APIs and C++ transition guide
-
+- PR #1868 ORC Reader: Support row index for speed up on small/medium datasets
 
 ## Bug Fixes
 
