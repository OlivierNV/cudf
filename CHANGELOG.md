# cuDF 0.12.0 (Date TBD)

## New Features

- PR #3224 Define and implement new join APIs.
- PR #3284 Add gpu-accelerated parquet writer
- PR #3254 Python redesign for libcudf++
- PR #3336 Add `from_dlpack` and `to_dlpack`
- PR #3555 Add column names support to libcudf++ io readers and writers
- PR #3619 Support CuPy 7
- PR #3604 Add nvtext ngrams-tokenize function
- PR #3610 Add memory_usage to DataFrame and Series APIs
- PR #3403 Define and implement new stack + tile APIs
- PR #3627 Adding cudf::sort and cudf::sort_by_key
- PR #3597 Implement new sort based groupby
- PR #3776 Add column equivalence comparator (using epsilon for float equality)
- PR #3667 Define and implement round-robin partition API.
- PR #3690 Add bools_to_mask
- PR #3538 Define and implement left semi join and left anti join
- PR #3683 Added support for multiple delimiters in `nvtext.token_count()`
- PR #3792 Adding is_nan and is_notnan
- PR #3594 Adding clamp support to libcudf++

## Improvements

- PR #3124 Add support for grand-children in cudf column classes
- PR #3292 Port NVStrings regex contains function
- PR #3409 Port NVStrings regex replace function
- PR #3417 Port NVStrings regex findall function
- PR #3351 Add warning when filepath resolves to multiple files in cudf readers
- PR #3370 Port NVStrings strip functions
- PR #3453 Port NVStrings IPv4 convert functions to cudf strings column
- PR #3441 Port NVStrings url encode/decode to cudf strings column
- PR #3364 Port NVStrings split functions
- PR #3463 Port NVStrings partition/rpartition to cudf strings column
- PR #3502 ORC reader: add option to read DECIMALs as INT64
- PR #3461 Add a new overload to allocate_like() that takes explicit type and size params.
- PR #3590 Specialize hash functions for floating point
- PR #3569 Use `np.asarray` in `StringColumn.deserialize`
- PR #3553 Support Python NoneType in numeric binops
- PR #3511 Support DataFrame / Series mixed arithmetic
- PR #3567 Include `strides` in `__cuda_array_interface__`
- PR #3608 Update OPS codeowner group name
- PR #3431 Port NVStrings translate to cudf strings column
- PR #3620 Add stream parameter to unary ops detail API
- PR #3593 Adding begin/end for mutable_column_device_view
- PR #3587 Merge CHECK_STREAM & CUDA_CHECK_LAST to CHECK_CUDA
- PR #3733 Rework `hash_partition` API
- PR #3655 Use move with make_pair to avoid copy construction
- PR #3402 Define and implement new quantiles APIs
- PR #3612 Add ability to customize the JIT kernel cache path
- PR #3647 Remove PatchedNumbaDeviceArray with CuPy 6.6.0
- PR #3641 Remove duplicate definitions of CUDA_DEVICE_CALLABLE
- PR #3640 Enable memory_usage in dask_cudf (also adds pd.Index from_pandas)
- PR #3654 Update Jitify submodule ref to include gcc-8 fix
- PR #3639 Define and implement `nans_to_nulls`
- PR #3561 Rework contains implementation in search
- PR #3616 Add aggregation infrastructure for argmax/argmin.
- PR #3673 Parquet reader: improve rounding of timestamp conversion to seconds 
- PR #3699 Stringify libcudacxx headers for binary op JIT
- PR #3697 Improve column insert performance for wide frames
- PR #3616 Add aggregation infrastructure for argmax/argmin.
- PR #3653 Make `gather_bitmask_kernel` more reusable.
- PR #3710 Remove multiple CMake configuration steps from root build script
- PR #3657 Define and implement compiled binops for string column comparisons
- PR #3520 Change read_parquet defaults and add warnings
- PR #3780 Java APIs for selecting a GPU
- PR #3796 Improve on round-robin with the case when number partitions greater than number of rows.
- PR #3805 Avoid CuPy 7.1.0 for now
- PR #3758 detail::scatter variant with map iterator support
- PR #3882 Fail loudly when creating a StringColumn from nvstrings with > MAX_VAL(int32) bytes
- PR #3823 Add header file for detail search functions
- PR #2438 Build GBench Benchmarks in CI
- PR #3713 Adding aggregation support to rolling_window
- PR #3875 Add abstract sink for IO writers, used by ORC and Parquet writers for now

## Bug Fixes

- PR #3618 Update 10 minutes to cudf and cupy to hide warning that were being shown in the docs
- PR #3550 Update Java package to 0.12
- PR #3549 Fix index name issue with iloc with RangeIndex
- PR #3562 Fix 4GB limit for gzipped-compressed csv files
- PR #2981 enable build.sh to build all targets without installation
- PR #3563 Use `__cuda_array_interface__` for serialization
- PR #3564 Fix cuda memory access error in gather_bitmask_kernel
- PR #3548 Replaced CUDA_RT_CALL with CUDA_TRY
- PR #3486 Pandas > 0.25 compatability 
- PR #3622 Fix new warnings and errors when building with gcc-8
- PR #3588 Remove avro reader column order reversal
- PR #3629 Fix hash map test failure
- PR #3637 Fix sorted set_index operations in dask_cudf
- PR #3663 Fix libcudf++ ORC reader microseconds and milliseconds conversion
- PR #3668 Fixing CHECK_CUDA debug build issue
- PR #3684 Fix ends_with logic for matching string case
- PR #3691 Fix create_offsets to handle offset correctly
- PR #3687 Fixed bug while passing input GPU memory pointer in `nvtext.scatter_count()`
- PR #3701 Fix hash_partition hashing all columns instead of columns_to_hash
- PR #3694 Allow for null columns parameter in `csv_writer`
- PR #3706 Removed extra type-dispatcher call from merge
- PR #3704 Changed the default delimiter to `whitespace` for nvtext methods.
- PR #3741 Construct DataFrame from dict-of-Series with alignment
- PR #3724 Update rmm version to match release
- PR #3743 Fix for `None` data in `__array_interface__`
- PR #3731 Fix performance of zero sized dataframe slice
- PR #3709 Fix inner_join incorrect result issue
- PR #3734 Update numba to 0.46 in conda files
- PR #3738 Update libxx cython types.hpp path
- PR #3672 Fix to_host issue with column_view having offset
- PR #3730 CSV reader: Set invalid float values to NaN/null
- PR #3670 Floor when casting between timestamps of different precisions
- PR #3728 Fix apply_boolean_mask issue with non-null string column
- PR #3769 Don't look for a `name` attribute in column
- PR #3783 Bind cuDF operators to Dask Dataframe
- PR #3775 Fix segfault when reading compressed CSV files larger than 4GB
- PR #3799 Align indices of Series inputs when adding as columns to DataFrame 
- PR #3803 Keep name when unpickling Index objects
- PR #3804 Fix cuda crash in AVRO reader
- PR #3766 Remove references to cudf::type_id::CATEGORY from IO code
- PR #3817 Don't always deepcopy an index
- PR #3821 Fix OOB read in gpuinflate prefetcher
- PR #3829 Parquet writer: fix empty dataframe causing cuda launch errors
- PR #3835 Fix memory leak in Cython when dealing with nulls in string columns
- PR #3866 Remove unnecessary if check in NVStrings.create_offsets
- PR #3858 Fixes the broken debug build after #3728
- PR #3850 Fix merge typecast scope issue and resulting memory leak
- PR #3855 Fix MultiColumn recreation with reset_index
- PR #3869 Fixed size calculation in NVStrings::byte_count()
- PR #3868 Fix apply_grouped moving average example
- PR #3900 Properly link `NVStrings` and `NVCategory` into tests
- PR #3868 Fix apply_grouped moving average example 
- PR #3871 Fix `split_out` error
- PR #3886 Fix string column materialization from column view
- PR #3893 Parquet reader: fix segfault reading empty parquet file


# cuDF 0.11.0 (11 Dec 2019)

## New Features

- PR #2905 Added `Series.median()` and null support for `Series.quantile()`
- PR #2930 JSON Reader: Support ARROW_RANDOM_FILE input
- PR #2956 Add `cudf::stack` and `cudf::tile`
- PR #2980 Added nvtext is_vowel/is_consonant functions
- PR #2987 Add `inplace` arg to `DataFrame.reset_index` and `Series`
- PR #3011 Added libcudf++ transition guide
- PR #3129 Add strings column factory from `std::vector`s
- PR #3054 Add parquet reader support for decimal data types
- PR #3022 adds DataFrame.astype for cuDF dataframes
- PR #2962 Add isnull(), notnull() and related functions
- PR #3025 Move search files to legacy
- PR #3068 Add `scalar` class
- PR #3094 Adding `any` and `all` support from libcudf
- PR #3130 Define and implement new `column_wrapper`
- PR #3143 Define and implement new copying APIs `slice` and `split`
- PR #3161 Move merge files to legacy
- PR #3079 Added support to write ORC files given a local path
- PR #3192 Add dtype param to cast `DataFrame` on init
- PR #3213 Port cuIO to libcudf++
- PR #3222 Add nvtext character tokenizer
- PR #3223 Java expose underlying buffers
- PR #3300 Add `DataFrame.insert`
- PR #3263 Define and implement new `valid_if`
- PR #3278 Add `to_host` utility to copy `column_view` to host
- PR #3087 Add new cudf::experimental bool8 wrapper
- PR #3219 Construct column from column_view
- PR #3250 Define and implement new merge APIs
- PR #3144 Define and implement new hashing APIs `hash` and `hash_partition`
- PR #3229 Define and implement new search APIs
- PR #3308 java add API for memory usage callbacks
- PR #2691 Row-wise reduction and scan operations via CuPy
- PR #3291 Add normalize_nans_and_zeros
- PR #3187 Define and implement new replace APIs
- PR #3356 Add vertical concatenation for table/columns
- PR #3344 java split API
- PR #2791 Add `groupby.std()`
- PR #3368 Enable dropna argument in dask_cudf groupby
- PR #3298 add null replacement iterator for column_device_view
- PR #3297 Define and implement new groupby API.
- PR #3396 Update device_atomics with new bool8 and timestamp specializations
- PR #3411 Java host memory management API
- PR #3393 Implement df.cov and enable covariance/correlation in dask_cudf
- PR #3401 Add dask_cudf ORC writer (to_orc)
- PR #3331 Add copy_if_else
- PR #3427 Define and Implement new multi-search API
- PR #3442 Add Bool-index + Multi column + DataFrame support for set-item
- PR #3172 Define and implement new fill/repeat/copy_range APIs
- PR #3490 Add pair iterators for columns
- PR #3497 Add DataFrame.drop(..., inplace=False) argument
- PR #3469 Add string functionality for replace API
- PR #3527 Add string functionality for merge API
- PR #3557 Add contiguous_split() function.
- PR #3507 Define and implement new binary operation APIs
- PR #3273 Define and implement new reduction APIs

## Improvements

- PR #2904 Move gpu decompressors to cudf::io namespace
- PR #2977 Moved old C++ test utilities to legacy directory.
- PR #2965 Fix slow orc reader perf with large uncompressed blocks
- PR #2995 Move JIT type utilities to legacy directory
- PR #2927 Add ``Table`` and ``TableView`` extension classes that wrap legacy cudf::table
- PR #3005 Renames `cudf::exp` namespace to `cudf::experimental`
- PR #3008 Make safe versions of `is_null` and `is_valid` in `column_device_view`
- PR #3026 Move fill and repeat files to legacy
- PR #3027 Move copying.hpp and related source to legacy folder
- PR #3014 Snappy decompression optimizations
- PR #3032 Use `asarray` to coerce indices to a NumPy array
- PR #2996 IO Readers: Replace `cuio::device_buffer` with `rmm::device_buffer`
- PR #3051 Specialized hash function for strings column
- PR #3065 Select and Concat for cudf::experimental::table
- PR #3080 Move `valid_if.cuh` to `legacy/`
- PR #3052 Moved replace.hpp functionality to legacy
- PR #3091 Move join files to legacy
- PR #3092 Implicitly init RMM if Java allocates before init
- PR #3029 Update gdf_ numeric types with stdint and move to cudf namespace
- PR #3052 Moved replace.hpp functionality to legacy
- PR #2955 Add cmake option to only build for present GPU architecture
- PR #3070 Move functions.h and related source to legacy
- PR #2951 Allow set_index to handle a list of column names
- PR #3093 Move groupby files to legacy
- PR #2988 Removing GIS functionality (now part of cuSpatial library)
- PR #3067 Java method to return size of device memory buffer
- PR #3083 Improved some binary operation tests to include null testing.
- PR #3084 Update to arrow-cpp and pyarrow 0.15.0
- PR #3071 Move cuIO to legacy
- PR #3126 Round 2 of snappy decompression optimizations
- PR #3046 Define and implement new copying APIs `empty_like` and `allocate_like`
- PR #3128 Support MultiIndex in DataFrame.join
- PR #2971 Added initial gather and scatter methods for strings_column_view
- PR #3133 Port NVStrings to cudf column: count_characters and count_bytes
- PR #2991 Added strings column functions concatenate and join_strings
- PR #3028 Define and implement new `gather` APIs.
- PR #3135 Add nvtx utilities to cudf::nvtx namespace
- PR #3021 Java host side concat of serialized buffers
- PR #3138 Move unary files to legacy
- PR #3170 Port NVStrings substring functions to cudf strings column
- PR #3159 Port NVStrings is-chars-types function to cudf strings column
- PR #3154 Make `table_view_base.column()` const and add `mutable_table_view.column()`
- PR #3175 Set cmake cuda version variables
- PR #3171 Move deprecated error macros to legacy
- PR #3191 Port NVStrings integer convert ops to cudf column
- PR #3189 Port NVStrings find ops to cudf column
- PR #3352 Port NVStrings convert float functions to cudf strings column
- PR #3193 Add cuPy as a formal dependency
- PR #3195 Support for zero columned `table_view`
- PR #3165 Java device memory size for string category
- PR #3205 Move transform files to legacy
- PR #3202 Rename and move error.hpp to public headers
- PR #2878 Use upstream merge code in dask_cudf
- PR #3217 Port NVStrings upper and lower case conversion functions
- PR #3350 Port NVStrings booleans convert functions
- PR #3231 Add `column::release()` to give up ownership of contents.
- PR #3157 Use enum class rather than enum for mask_allocation_policy
- PR #3232 Port NVStrings datetime conversion to cudf strings column
- PR #3136 Define and implement new transpose API
- PR #3237 Define and implement new transform APIs
- PR #3245 Move binaryop files to legacy
- PR #3241 Move stream_compaction files to legacy
- PR #3166 Move reductions to legacy
- PR #3261 Small cleanup: remove `== true`
- PR #3271 Update rmm API based on `rmm.reinitialize(...)` change
- PR #3266 Remove optional checks for CuPy
- PR #3268 Adding null ordering per column feature when sorting
- PR #3239 Adding floating point specialization to comparators for NaNs
- PR #3270 Move predicates files to legacy
- PR #3281 Add to_host specialization for strings in column test utilities
- PR #3282 Add `num_bitmask_words`
- PR #3252 Add new factory methods to include passing an existing null mask
- PR #3288 Make `bit.cuh` utilities usable from host code.
- PR #3287 Move rolling windows files to legacy
- PR #3182 Define and implement new unary APIs `is_null` and `is_not_null`
- PR #3314 Drop `cython` from run requirements
- PR #3301 Add tests for empty column wrapper.
- PR #3294 Update to arrow-cpp and pyarrow 0.15.1
- PR #3310 Add `row_hasher` and `element_hasher` utilities
- PR #3272 Support non-default streams when creating/destroying hash maps
- PR #3286 Clean up the starter code on README
- PR #3332 Port NVStrings replace to cudf strings column
- PR #3354 Define and implement new `scatter` APIs
- PR #3322 Port NVStrings pad operations to cudf strings column
- PR #3345 Add cache member for number of characters in string_view class
- PR #3299 Define and implement new `is_sorted` APIs
- PR #3328 Partition by stripes in dask_cudf ORC reader
- PR #3243 Use upstream join code in dask_cudf
- PR #3371 Add `select` method to `table_view`
- PR #3309 Add java and JNI bindings for search bounds
- PR #3305 Define and implement new rolling window APIs
- PR #3380 Concatenate columns of strings
- PR #3382 Add fill function for strings column
- PR #3391 Move device_atomics_tests.cu files to legacy
- PR #3303 Define and implement new stream compaction APIs `copy_if`, `drop_nulls`,
           `apply_boolean_mask`, `drop_duplicate` and `unique_count`.
- PR #3387 Strings column gather function
- PR #3440 Strings column scatter function
- PR #3389 Move quantiles.hpp + group_quantiles.hpp files to legacy
- PR #3397 Port unary cast to libcudf++
- PR #3398 Move reshape.hpp files to legacy
- PR #3395 Port NVStrings regex extract to cudf strings column
- PR #3423 Port NVStrings htoi to cudf strings column
- PR #3425 Strings column copy_if_else implementation
- PR #3422 Move utilities to legacy
- PR #3201 Define and implement new datetime_ops APIs
- PR #3421 Port NVStrings find_multiple to cudf strings column
- PR #3448 Port scatter_to_tables to libcudf++
- PR #3458 Update strings sections in the transition guide
- PR #3462 Add `make_empty_column` and update `empty_like`.
- PR #3465 Port `aggregation` traits and utilities.
- PR #3214 Define and implement new unary operations APIs
- PR #3475 Add `bitmask_to_host` column utility
- PR #3487 Add is_boolean trait and random timestamp generator for testing
- PR #3492 Small cleanup (remove std::abs) and comment
- PR #3407 Allow multiple row-groups per task in dask_cudf read_parquet
- PR #3512 Remove unused CUDA conda labels
- PR #3500 cudf::fill()/cudf::repeat() support for strings columns.
- PR #3438 Update scalar and scalar_device_view to better support strings
- PR #3414 Add copy_range function for strings column
<<<<<<< HEAD
- PR #3685 Add string support to contiguous_split.
=======
- PR #3471 Add scalar/column, column/scalar and scalar/scalar overloads to copy_if_else.
>>>>>>> 03d22b30
- PR #3451 Add support for implicit typecasting of join columns

## Bug Fixes

- PR #2895 Fixed dask_cudf group_split behavior to handle upstream rearrange_by_divisions
- PR #3048 Support for zero columned tables
- PR #3030 Fix snappy decoding regression in PR #3014
- PR #3041 Fixed exp to experimental namespace name change issue
- PR #3056 Add additional cmake hint for finding local build of RMM files
- PR #3060 Move copying.hpp includes to legacy
- PR #3139 Fixed java RMM auto initalization
- PR #3141 Java fix for relocated IO headers
- PR #3149 Rename column_wrapper.cuh to column_wrapper.hpp
- PR #3168 Fix mutable_column_device_view head const_cast
- PR #3199 Update JNI includes for legacy moves
- PR #3204 ORC writer: Fix ByteRLE encoding of NULLs
- PR #2994 Fix split_out-support but with hash_object_dispatch
- PR #3212 Fix string to date casting when format is not specified
- PR #3218 Fixes `row_lexicographic_comparator` issue with handling two tables
- PR #3228 Default initialize RMM when Java native dependencies are loaded
- PR #3012 replacing instances of `to_gpu_array` with `mem`
- PR #3236 Fix Numba 0.46+/CuPy 6.3 interface compatibility
- PR #3276 Update JNI includes for legacy moves
- PR #3256 Fix orc writer crash with multiple string columns
- PR #3211 Fix breaking change caused by rapidsai/rmm#167
- PR #3265 Fix dangling pointer in `is_sorted`
- PR #3267 ORC writer: fix incorrect ByteRLE encoding of long literal runs
- PR #3277 Fix invalid reference to deleted temporary in `is_sorted`.
- PR #3274 ORC writer: fix integer RLEv2 mode2 unsigned base value encoding
- PR #3279 Fix shutdown hang issues with pinned memory pool init executor
- PR #3280 Invalid children check in mutable_column_device_view
- PR #3289 fix java memory usage API for empty columns
- PR #3293 Fix loading of csv files zipped on MacOS (disabled zip min version check)
- PR #3295 Fix storing storing invalid RMM exec policies.
- PR #3307 Add pd.RangeIndex to from_pandas to fix dask_cudf meta_nonempty bug
- PR #3313 Fix public headers including non-public headers
- PR #3318 Revert arrow to 0.15.0 temporarily to unblock downstream projects CI
- PR #3317 Fix index-argument bug in dask_cudf parquet reader
- PR #3323 Fix `insert` non-assert test case
- PR #3341 Fix `Series` constructor converting NoneType to "None"
- PR #3326 Fix and test for detail::gather map iterator type inference
- PR #3334 Remove zero-size exception check from make_strings_column factories
- PR #3333 Fix compilation issues with `constexpr` functions not marked `__device__`
- PR #3340 Make all benchmarks use cudf base fixture to initialize RMM pool
- PR #3337 Fix Java to pad validity buffers to 64-byte boundary
- PR #3362 Fix `find_and_replace` upcasting series for python scalars and lists
- PR #3357 Disabling `column_view` iterators for non fixed-width types
- PR #3383 Fix : properly compute null counts for rolling_window.
- PR #3386 Removing external includes from `column_view.hpp`
- PR #3369 Add write_partition to dask_cudf to fix to_parquet bug
- PR #3388 Support getitem with bools when DataFrame has a MultiIndex
- PR #3408 Fix String and Column (De-)Serialization
- PR #3372 Fix dask-distributed scatter_by_map bug
- PR #3419 Fix a bug in parse_into_parts (incomplete input causing walking past the end of string).
- PR #3413 Fix dask_cudf read_csv file-list bug
- PR #3416 Fix memory leak in ColumnVector when pulling strings off the GPU
- PR #3424 Fix benchmark build by adding libcudacxx to benchmark's CMakeLists.txt
- PR #3435 Fix diff and shift for empty series
- PR #3439 Fix index-name bug in StringColumn concat
- PR #3445 Fix ORC Writer default stripe size
- PR #3459 Fix printing of invalid entries
- PR #3466 Fix gather null mask allocation for invalid index
- PR #3468 Fix memory leak issue in `drop_duplicates`
- PR #3474 Fix small doc error in capitalize Docs
- PR #3491 Fix more doc errors in NVStrings
- PR #3478 Fix as_index deep copy via Index.rename inplace arg
- PR #3476 Fix ORC reader timezone conversion
- PR #3188 Repr slices up large DataFrames
- PR #3519 Fix strings column concatenate handling zero-sized columns
- PR #3530 Fix copy_if_else test case fail issue
- PR #3523 Fix lgenfe issue with debug build
- PR #3532 Fix potential use-after-free in cudf parquet reader
- PR #3540 Fix unary_op null_mask bug and add missing test cases
- PR #3559 Use HighLevelGraph api in DataFrame constructor (Fix upstream compatibility)
- PR #3572 Fix CI Issue with hypothesis tests that are flaky


# cuDF 0.10.0 (16 Oct 2019)

## New Features

- PR #2423 Added `groupby.quantile()`
- PR #2522 Add Java bindings for NVStrings backed upper and lower case mutators
- PR #2605 Added Sort based groupby in libcudf
- PR #2607 Add Java bindings for parsing JSON
- PR #2629 Add dropna= parameter to groupby
- PR #2585 ORC & Parquet Readers: Remove millisecond timestamp restriction
- PR #2507 Add GPU-accelerated ORC Writer
- PR #2559 Add Series.tolist()
- PR #2653 Add Java bindings for rolling window operations
- PR #2480 Merge `custreamz` codebase into `cudf` repo
- PR #2674 Add __contains__ for Index/Series/Column
- PR #2635 Add support to read from remote and cloud sources like s3, gcs, hdfs
- PR #2722 Add Java bindings for NVTX ranges
- PR #2702 Add make_bool to dataset generation functions
- PR #2394 Move `rapidsai/custrings` into `cudf`
- PR #2734 Final sync of custrings source into cudf
- PR #2724 Add libcudf support for __contains__
- PR #2777 Add python bindings for porter stemmer measure functionality
- PR #2781 Add issorted to is_monotonic
- PR #2685 Add cudf::scatter_to_tables and cython binding
- PR #2743 Add Java bindings for NVStrings timestamp2long as part of String ColumnVector casting
- PR #2785 Add nvstrings Python docs
- PR #2786 Add benchmarks option to root build.sh
- PR #2802 Add `cudf::repeat()` and `cudf.Series.repeat()`
- PR #2773 Add Fisher's unbiased kurtosis and skew for Series/DataFrame
- PR #2748 Parquet Reader: Add option to specify loading of PANDAS index
- PR #2807 Add scatter_by_map to DataFrame python API
- PR #2836 Add nvstrings.code_points method
- PR #2844 Add Series/DataFrame notnull
- PR #2858 Add GTest type list utilities
- PR #2870 Add support for grouping by Series of arbitrary length
- PR #2719 Series covariance and Pearson correlation
- PR #2207 Beginning of libcudf overhaul: introduce new column and table types
- PR #2869 Add `cudf.CategoricalDtype`
- PR #2838 CSV Reader: Support ARROW_RANDOM_FILE input
- PR #2655 CuPy-based Series and Dataframe .values property
- PR #2803 Added `edit_distance_matrix()` function to calculate pairwise edit distance for each string on a given nvstrings object.
- PR #2811 Start of cudf strings column work based on 2207
- PR #2872 Add Java pinned memory pool allocator
- PR #2969 Add findAndReplaceAll to ColumnVector
- PR #2814 Add Datetimeindex.weekday
- PR #2999 Add timestamp conversion support for string categories
- PR #2918 Add cudf::column timestamp wrapper types

## Improvements

- PR #2578 Update legacy_groupby to use libcudf group_by_without_aggregation
- PR #2581 Removed `managed` allocator from hash map classes.
- PR #2571 Remove unnecessary managed memory from gdf_column_concat
- PR #2648 Cython/Python reorg
- PR #2588 Update Series.append documentation
- PR #2632 Replace dask-cudf set_index code with upstream
- PR #2682 Add cudf.set_allocator() function for easier allocator init
- PR #2642 Improve null printing and testing
- PR #2747 Add missing Cython headers / cudftestutil lib to conda package for cuspatial build
- PR #2706 Compute CSV format in device code to speedup performance
- PR #2673 Add support for np.longlong type
- PR #2703 move dask serialization dispatch into cudf
- PR #2728 Add YYMMDD to version tag for nightly conda packages
- PR #2729 Handle file-handle input in to_csv
- PR #2741 CSV Reader: Move kernel functions into its own file
- PR #2766 Improve nvstrings python cmake flexibility
- PR #2756 Add out_time_unit option to csv reader, support timestamp resolutions
- PR #2771 Stopgap alias for to_gpu_matrix()
- PR #2783 Support mapping input columns to function arguments in apply kernels
- PR #2645 libcudf unique_count for Series.nunique
- PR #2817 Dask-cudf: `read_parquet` support for remote filesystems
- PR #2823 improve java data movement debugging
- PR #2806 CSV Reader: Clean-up row offset operations
- PR #2640 Add dask wait/persist exmaple to 10 minute guide
- PR #2828 Optimizations of kernel launch configuration for `DataFrame.apply_rows` and `DataFrame.apply_chunks`
- PR #2831 Add `column` argument to `DataFrame.drop`
- PR #2775 Various optimizations to improve __getitem__ and __setitem__ performance
- PR #2810 cudf::allocate_like can optionally always allocate a mask.
- PR #2833 Parquet reader: align page data allocation sizes to 4-bytes to satisfy cuda-memcheck
- PR #2832 Using the new Python bindings for UCX
- PR #2856 Update group_split_cudf to use scatter_by_map
- PR #2890 Optionally keep serialized table data on the host.
- PR #2778 Doc: Updated and fixed some docstrings that were formatted incorrectly.
- PR #2830 Use YYMMDD tag in custreamz nightly build
- PR #2875 Java: Remove synchronized from register methods in MemoryCleaner
- PR #2887 Minor snappy decompression optimization
- PR #2899 Use new RMM API based on Cython
- PR #2788 Guide to Python UDFs
- PR #2919 Change java API to use operators in groupby namespace
- PR #2909 CSV Reader: Avoid row offsets host vector default init
- PR #2834 DataFrame supports setting columns via attribute syntax `df.x = col`
- PR #3147 DataFrame can be initialized from rows via list of tuples
- PR #3539 Restrict CuPy to 6

## Bug Fixes

- PR #2584 ORC Reader: fix parsing of `DECIMAL` index positions
- PR #2619 Fix groupby serialization/deserialization
- PR #2614 Update Java version to match
- PR #2601 Fixes nlargest(1) issue in Series and Dataframe
- PR #2610 Fix a bug in index serialization (properly pass DeviceNDArray)
- PR #2621 Fixes the floordiv issue of not promoting float type when rhs is 0
- PR #2611 Types Test: fix static casting from negative int to string
- PR #2618 IO Readers: Fix datasource memory map failure for multiple reads
- PR #2628 groupby_without_aggregation non-nullable input table produces non-nullable output
- PR #2615 fix string category partitioning in java API
- PR #2641 fix string category and timeunit concat in the java API
- PR #2649 Fix groupby issue resulting from column_empty bug
- PR #2658 Fix astype() for null categorical columns
- PR #2660 fix column string category and timeunit concat in the java API
- PR #2664 ORC reader: fix `skip_rows` larger than first stripe
- PR #2654 Allow Java gdfOrderBy to work with string categories
- PR #2669 AVRO reader: fix non-deterministic output
- PR #2668 Update Java bindings to specify timestamp units for ORC and Parquet readers
- PR #2679 AVRO reader: fix cuda errors when decoding compressed streams
- PR #2692 Add concatenation for data-frame with different headers (empty and non-empty)
- PR #2651 Remove nvidia driver installation from ci/cpu/build.sh
- PR #2697 Ensure csv reader sets datetime column time units
- PR #2698 Return RangeIndex from contiguous slice of RangeIndex
- PR #2672 Fix null and integer handling in round
- PR #2704 Parquet Reader: Fix crash when loading string column with nulls
- PR #2725 Fix Jitify issue with running on Turing using CUDA version < 10
- PR #2731 Fix building of benchmarks
- PR #2738 Fix java to find new NVStrings locations
- PR #2736 Pin Jitify branch to v0.10 version
- PR #2742 IO Readers: Fix possible silent failures when creating `NvStrings` instance
- PR #2753 Fix java quantile API calls
- PR #2762 Fix validity processing for time in java
- PR #2796 Fix handling string slicing and other nvstrings delegated methods with dask
- PR #2769 Fix link to API docs in README.md
- PR #2772 Handle multiindex pandas Series #2772
- PR #2749 Fix apply_rows/apply_chunks pessimistic null mask to use in_cols null masks only
- PR #2752 CSV Reader: Fix exception when there's no rows to process
- PR #2716 Added Exception for `StringMethods` in string methods
- PR #2787 Fix Broadcasting `None` to `cudf-series`
- PR #2794 Fix async race in NVCategory::get_value and get_value_bounds
- PR #2795 Fix java build/cast error
- PR #2496 Fix improper merge of two dataframes when names differ
- PR #2824 Fix issue with incorrect result when Numeric Series replace is called several times
- PR #2751 Replace value with null
- PR #2765 Fix Java inequality comparisons for string category
- PR #2818 Fix java join API to use new C++ join API
- PR #2841 Fix nvstrings.slice and slice_from for range (0,0)
- PR #2837 Fix join benchmark
- PR #2809 Add hash_df and group_split dispatch functions for dask
- PR #2843 Parquet reader: fix skip_rows when not aligned with page or row_group boundaries
- PR #2851 Deleted existing dask-cudf/record.txt
- PR #2854 Fix column creation from ephemeral objects exposing __cuda_array_interface__
- PR #2860 Fix boolean indexing when the result is a single row
- PR #2859 Fix tail method issue for string columns
- PR #2852 Fixed `cumsum()` and `cumprod()` on boolean series.
- PR #2865 DaskIO: Fix `read_csv` and `read_orc` when input is list of files
- PR #2750 Fixed casting values to cudf::bool8 so non-zero values always cast to true
- PR #2873 Fixed dask_cudf read_partition bug by generating ParquetDatasetPiece
- PR #2850 Fixes dask_cudf.read_parquet on partitioned datasets
- PR #2896 Properly handle `axis` string keywords in `concat`
- PR #2926 Update rounding algorithm to avoid using fmod
- PR #2968 Fix Java dependency loading when using NVTX
- PR #2963 Fix ORC writer uncompressed block indexing
- PR #2928 CSV Reader: Fix using `byte_range` for large datasets
- PR #2983 Fix sm_70+ race condition in gpu_unsnap
- PR #2964 ORC Writer: Segfault when writing mixed numeric and string columns
- PR #3007 Java: Remove unit test that frees RMM invalid pointer
- PR #3009 Fix orc reader RLEv2 patch position regression from PR #2507
- PR #3002 Fix CUDA invalid configuration errors reported after loading an ORC file without data
- PR #3035 Update update-version.sh for new docs locations
- PR #3038 Fix uninitialized stream parameter in device_table deleter
- PR #3064 Fixes groupby performance issue
- PR #3061 Add rmmInitialize to nvstrings gtests
- PR #3058 Fix UDF doc markdown formatting
- PR #3059 Add nvstrings python build instructions to contributing.md


# cuDF 0.9.0 (21 Aug 2019)

## New Features

- PR #1993 Add CUDA-accelerated series aggregations: mean, var, std
- PR #2111 IO Readers: Support memory buffer, file-like object, and URL inputs
- PR #2012 Add `reindex()` to DataFrame and Series
- PR #2097 Add GPU-accelerated AVRO reader
- PR #2098 Support binary ops on DFs and Series with mismatched indices
- PR #2160 Merge `dask-cudf` codebase into `cudf` repo
- PR #2149 CSV Reader: Add `hex` dtype for explicit hexadecimal parsing
- PR #2156 Add `upper_bound()` and `lower_bound()` for libcudf tables and `searchsorted()` for cuDF Series
- PR #2158 CSV Reader: Support single, non-list/dict argument for `dtype`
- PR #2177 CSV Reader: Add `parse_dates` parameter for explicit date inference
- PR #1744 cudf::apply_boolean_mask and cudf::drop_nulls support for cudf::table inputs (multi-column)
- PR #2196 Add `DataFrame.dropna()`
- PR #2197 CSV Writer: add `chunksize` parameter for `to_csv`
- PR #2215 `type_dispatcher` benchmark
- PR #2179 Add Java quantiles
- PR #2157 Add __array_function__ to DataFrame and Series
- PR #2212 Java support for ORC reader
- PR #2224 Add DataFrame isna, isnull, notna functions
- PR #2236 Add Series.drop_duplicates
- PR #2105 Add hash-based join benchmark
- PR #2316 Add unique, nunique, and value_counts for datetime columns
- PR #2337 Add Java support for slicing a ColumnVector
- PR #2049 Add cudf::merge (sorted merge)
- PR #2368 Full cudf+dask Parquet Support
- PR #2380 New cudf::is_sorted checks whether cudf::table is sorted
- PR #2356 Java column vector standard deviation support
- PR #2221 MultiIndex full indexing - Support iloc and wildcards for loc
- PR #2429 Java support for getting length of strings in a ColumnVector
- PR #2415 Add `value_counts` for series of any type
- PR #2446 Add __array_function__ for index
- PR #2437 ORC reader: Add 'use_np_dtypes' option
- PR #2382 Add CategoricalAccessor add, remove, rename, and ordering methods
- PR #2464 Native implement `__cuda_array_interface__` for Series/Index/Column objects
- PR #2425 Rolling window now accepts array-based user-defined functions
- PR #2442 Add __setitem__
- PR #2449 Java support for getting byte count of strings in a ColumnVector
- PR #2492 Add groupby.size() method
- PR #2358 Add cudf::nans_to_nulls: convert floating point column into bitmask
- PR #2489 Add drop argument to set_index
- PR #2491 Add Java bindings for ORC reader 'use_np_dtypes' option
- PR #2213 Support s/ms/us/ns DatetimeColumn time unit resolutions
- PR #2536 Add _constructor properties to Series and DataFrame

## Improvements

- PR #2103 Move old `column` and `bitmask` files into `legacy/` directory
- PR #2109 added name to Python column classes
- PR #1947 Cleanup serialization code
- PR #2125 More aggregate in java API
- PR #2127 Add in java Scalar tests
- PR #2088 Refactor of Python groupby code
- PR #2130 Java serialization and deserialization of tables.
- PR #2131 Chunk rows logic added to csv_writer
- PR #2129 Add functions in the Java API to support nullable column filtering
- PR #2165 made changes to get_dummies api for it to be available in MethodCache
- PR #2171 Add CodeCov integration, fix doc version, make --skip-tests work when invoking with source
- PR #2184 handle remote orc files for dask-cudf
- PR #2186 Add `getitem` and `getattr` style access to Rolling objects
- PR #2168 Use cudf.Column for CategoricalColumn's categories instead of a tuple
- PR #2193 DOC: cudf::type_dispatcher documentation for specializing dispatched functors
- PR #2199 Better java support for appending strings
- PR #2176 Added column dtype support for datetime, int8, int16 to csv_writer
- PR #2209 Matching `get_dummies` & `select_dtypes` behavior to pandas
- PR #2217 Updated Java bindings to use the new groupby API
- PR #2214 DOC: Update doc instructions to build/install `cudf` and `dask-cudf`
- PR #2220 Update Java bindings for reduction rename
- PR #2232 Move CodeCov upload from build script to Jenkins
- PR #2225 refactor to use libcudf for gathering columns in dataframes
- PR #2293 Improve join performance (faster compute_join_output_size)
- PR #2300 Create separate dask codeowners for dask-cudf codebase
- PR #2304 gdf_group_by_without_aggregations returns gdf_column
- PR #2309 Java readers: remove redundant copy of result pointers
- PR #2307 Add `black` and `isort` to style checker script
- PR #2345 Restore removal of old groupby implementation
- PR #2342 Improve `astype()` to operate all ways
- PR #2329 using libcudf cudf::copy for column deep copy
- PR #2344 DOC: docs on code formatting for contributors
- PR #2376 Add inoperative axis= and win_type= arguments to Rolling()
- PR #2378 remove dask for (de-)serialization of cudf objects
- PR #2353 Bump Arrow and Dask versions
- PR #2377 Replace `standard_python_slice` with just `slice.indices()`
- PR #2373 cudf.DataFrame enchancements & Series.values support
- PR #2392 Remove dlpack submodule; make cuDF's Cython API externally accessible
- PR #2430 Updated Java bindings to use the new unary API
- PR #2406 Moved all existing `table` related files to a `legacy/` directory
- PR #2350 Performance related changes to get_dummies
- PR #2420 Remove `cudautils.astype` and replace with `typecast.apply_cast`
- PR #2456 Small improvement to typecast utility
- PR #2458 Fix handling of thirdparty packages in `isort` config
- PR #2459 IO Readers: Consolidate all readers to use `datasource` class
- PR #2475 Exposed type_dispatcher.hpp, nvcategory_util.hpp and wrapper_types.hpp in the include folder
- PR #2484 Enabled building libcudf as a static library
- PR #2453 Streamline CUDA_REL environment variable
- PR #2483 Bundle Boost filesystem dependency in the Java jar
- PR #2486 Java API hash functions
- PR #2481 Adds the ignore_null_keys option to the java api
- PR #2490 Java api: support multiple aggregates for the same column
- PR #2510 Java api: uses table based apply_boolean_mask
- PR #2432 Use pandas formatting for console, html, and latex output
- PR #2573 Bump numba version to 0.45.1
- PR #2606 Fix references to notebooks-contrib

## Bug Fixes

- PR #2086 Fixed quantile api behavior mismatch in series & dataframe
- PR #2128 Add offset param to host buffer readers in java API.
- PR #2145 Work around binops validity checks for java
- PR #2146 Work around unary_math validity checks for java
- PR #2151 Fixes bug in cudf::copy_range where null_count was invalid
- PR #2139 matching to pandas describe behavior & fixing nan values issue
- PR #2161 Implicitly convert unsigned to signed integer types in binops
- PR #2154 CSV Reader: Fix bools misdetected as strings dtype
- PR #2178 Fix bug in rolling bindings where a view of an ephemeral column was being taken
- PR #2180 Fix issue with isort reordering `importorskip` below imports depending on them
- PR #2187 fix to honor dtype when numpy arrays are passed to columnops.as_column
- PR #2190 Fix issue in astype conversion of string column to 'str'
- PR #2208 Fix issue with calling `head()` on one row dataframe
- PR #2229 Propagate exceptions from Cython cdef functions
- PR #2234 Fix issue with local build script not properly building
- PR #2223 Fix CUDA invalid configuration errors reported after loading small compressed ORC files
- PR #2162 Setting is_unique and is_monotonic-related attributes
- PR #2244 Fix ORC RLEv2 delta mode decoding with nonzero residual delta width
- PR #2297 Work around `var/std` unsupported only at debug build
- PR #2302 Fixed java serialization corner case
- PR #2355 Handle float16 in binary operations
- PR #2311 Fix copy behaviour for GenericIndex
- PR #2349 Fix issues with String filter in java API
- PR #2323 Fix groupby on categoricals
- PR #2328 Ensure order is preserved in CategoricalAccessor._set_categories
- PR #2202 Fix issue with unary ops mishandling empty input
- PR #2326 Fix for bug in DLPack when reading multiple columns
- PR #2324 Fix cudf Docker build
- PR #2325 Fix ORC RLEv2 patched base mode decoding with nonzero patch width
- PR #2235 Fix get_dummies to be compatible with dask
- PR #2332 Zero initialize gdf_dtype_extra_info
- PR #2355 Handle float16 in binary operations
- PR #2360 Fix missing dtype handling in cudf.Series & columnops.as_column
- PR #2364 Fix quantile api and other trivial issues around it
- PR #2361 Fixed issue with `codes` of CategoricalIndex
- PR #2357 Fixed inconsistent type of index created with from_pandas vs direct construction
- PR #2389 Fixed Rolling __getattr__ and __getitem__ for offset based windows
- PR #2402 Fixed bug in valid mask computation in cudf::copy_if (apply_boolean_mask)
- PR #2401 Fix to a scalar datetime(of type Days) issue
- PR #2386 Correctly allocate output valids in groupby
- PR #2411 Fixed failures on binary op on single element string column
- PR #2422 Fix Pandas logical binary operation incompatibilites
- PR #2447 Fix CodeCov posting build statuses temporarily
- PR #2450 Fix erroneous null handling in `cudf.DataFrame`'s `apply_rows`
- PR #2470 Fix issues with empty strings and string categories (Java)
- PR #2471 Fix String Column Validity.
- PR #2481 Fix java validity buffer serialization
- PR #2485 Updated bytes calculation to use size_t to avoid overflow in column concat
- PR #2461 Fix groupby multiple aggregations same column
- PR #2514 Fix cudf::drop_nulls threshold handling in Cython
- PR #2516 Fix utilities include paths and meta.yaml header paths
- PR #2517 Fix device memory leak in to_dlpack tensor deleter
- PR #2431 Fix local build generated file ownerships
- PR #2511 Added import of orc, refactored exception handlers to not squash fatal exceptions
- PR #2527 Fix index and column input handling in dask_cudf read_parquet
- PR #2466 Fix `dataframe.query` returning null rows erroneously
- PR #2548 Orc reader: fix non-deterministic data decoding at chunk boundaries
- PR #2557 fix cudautils import in string.py
- PR #2521 Fix casting datetimes from/to the same resolution
- PR #2545 Fix MultiIndexes with datetime levels
- PR #2560 Remove duplicate `dlpack` definition in conda recipe
- PR #2567 Fix ColumnVector.fromScalar issues while dealing with null scalars
- PR #2565 Orc reader: fix incorrect data decoding of int64 data types
- PR #2577 Fix search benchmark compilation error by adding necessary header
- PR #2604 Fix a bug in copying.pyx:_normalize_types that upcasted int32 to int64


# cuDF 0.8.0 (27 June 2019)

## New Features

- PR #1524 Add GPU-accelerated JSON Lines parser with limited feature set
- PR #1569 Add support for Json objects to the JSON Lines reader
- PR #1622 Add Series.loc
- PR #1654 Add cudf::apply_boolean_mask: faster replacement for gdf_apply_stencil
- PR #1487 cython gather/scatter
- PR #1310 Implemented the slice/split functionality.
- PR #1630 Add Python layer to the GPU-accelerated JSON reader
- PR #1745 Add rounding of numeric columns via Numba
- PR #1772 JSON reader: add support for BytesIO and StringIO input
- PR #1527 Support GDF_BOOL8 in readers and writers
- PR #1819 Logical operators (AND, OR, NOT) for libcudf and cuDF
- PR #1813 ORC Reader: Add support for stripe selection
- PR #1828 JSON Reader: add suport for bool8 columns
- PR #1833 Add column iterator with/without nulls
- PR #1665 Add the point-in-polygon GIS function
- PR #1863 Series and Dataframe methods for all and any
- PR #1908 cudf::copy_range and cudf::fill for copying/assigning an index or range to a constant
- PR #1921 Add additional formats for typecasting to/from strings
- PR #1807 Add Series.dropna()
- PR #1987 Allow user defined functions in the form of ptx code to be passed to binops
- PR #1948 Add operator functions like `Series.add()` to DataFrame and Series
- PR #1954 Add skip test argument to GPU build script
- PR #2018 Add bindings for new groupby C++ API
- PR #1984 Add rolling window operations Series.rolling() and DataFrame.rolling()
- PR #1542 Python method and bindings for to_csv
- PR #1995 Add Java API
- PR #1998 Add google benchmark to cudf
- PR #1845 Add cudf::drop_duplicates, DataFrame.drop_duplicates
- PR #1652 Added `Series.where()` feature
- PR #2074 Java Aggregates, logical ops, and better RMM support
- PR #2140 Add a `cudf::transform` function
- PR #2068 Concatenation of different typed columns

## Improvements

- PR #1538 Replacing LesserRTTI with inequality_comparator
- PR #1703 C++: Added non-aggregating `insert` to `concurrent_unordered_map` with specializations to store pairs with a single atomicCAS when possible.
- PR #1422 C++: Added a RAII wrapper for CUDA streams
- PR #1701 Added `unique` method for stringColumns
- PR #1713 Add documentation for Dask-XGBoost
- PR #1666 CSV Reader: Improve performance for files with large number of columns
- PR #1725 Enable the ability to use a single column groupby as its own index
- PR #1759 Add an example showing simultaneous rolling averages to `apply_grouped` documentation
- PR #1746 C++: Remove unused code: `windowed_ops.cu`, `sorting.cu`, `hash_ops.cu`
- PR #1748 C++: Add `bool` nullability flag to `device_table` row operators
- PR #1764 Improve Numerical column: `mean_var` and `mean`
- PR #1767 Speed up Python unit tests
- PR #1770 Added build.sh script, updated CI scripts and documentation
- PR #1739 ORC Reader: Add more pytest coverage
- PR #1696 Added null support in `Series.replace()`.
- PR #1390 Added some basic utility functions for `gdf_column`'s
- PR #1791 Added general column comparison code for testing
- PR #1795 Add printing of git submodule info to `print_env.sh`
- PR #1796 Removing old sort based group by code and gdf_filter
- PR #1811 Added funtions for copying/allocating `cudf::table`s
- PR #1838 Improve columnops.column_empty so that it returns typed columns instead of a generic Column
- PR #1890 Add utils.get_dummies- a pandas-like wrapper around one_hot-encoding
- PR #1823 CSV Reader: default the column type to string for empty dataframes
- PR #1827 Create bindings for scalar-vector binops, and update one_hot_encoding to use them
- PR #1817 Operators now support different sized dataframes as long as they don't share different sized columns
- PR #1855 Transition replace_nulls to new C++ API and update corresponding Cython/Python code
- PR #1858 Add `std::initializer_list` constructor to `column_wrapper`
- PR #1846 C++ type-erased gdf_equal_columns test util; fix gdf_equal_columns logic error
- PR #1390 Added some basic utility functions for `gdf_column`s
- PR #1391 Tidy up bit-resolution-operation and bitmask class code
- PR #1882 Add iloc functionality to MultiIndex dataframes
- PR #1884 Rolling windows: general enhancements and better coverage for unit tests
- PR #1886 support GDF_STRING_CATEGORY columns in apply_boolean_mask, drop_nulls and other libcudf functions
- PR #1896 Improve performance of groupby with levels specified in dask-cudf
- PR #1915 Improve iloc performance for non-contiguous row selection
- PR #1859 Convert read_json into a C++ API
- PR #1919 Rename libcudf namespace gdf to namespace cudf
- PR #1850 Support left_on and right_on for DataFrame merge operator
- PR #1930 Specialize constructor for `cudf::bool8` to cast argument to `bool`
- PR #1938 Add default constructor for `column_wrapper`
- PR #1930 Specialize constructor for `cudf::bool8` to cast argument to `bool`
- PR #1952 consolidate libcudf public API headers in include/cudf
- PR #1949 Improved selection with boolmask using libcudf `apply_boolean_mask`
- PR #1956 Add support for nulls in `query()`
- PR #1973 Update `std::tuple` to `std::pair` in top-most libcudf APIs and C++ transition guide
- PR #1981 Convert read_csv into a C++ API
- PR #1868 ORC Reader: Support row index for speed up on small/medium datasets
- PR #1964 Added support for list-like types in Series.str.cat
- PR #2005 Use HTML5 details tag in bug report issue template
- PR #2003 Removed few redundant unit-tests from test_string.py::test_string_cat
- PR #1944 Groupby design improvements
- PR #2017 Convert `read_orc()` into a C++ API
- PR #2011 Convert `read_parquet()` into a C++ API
- PR #1756 Add documentation "10 Minutes to cuDF and dask_cuDF"
- PR #2034 Adding support for string columns concatenation using "add" binary operator
- PR #2042 Replace old "10 Minutes" guide with new guide for docs build process
- PR #2036 Make library of common test utils to speed up tests compilation
- PR #2022 Facilitating get_dummies to be a high level api too
- PR #2050 Namespace IO readers and add back free-form `read_xxx` functions
- PR #2104 Add a functional ``sort=`` keyword argument to groupby
- PR #2108 Add `find_and_replace` for StringColumn for replacing single values
- PR #1803 cuDF/CuPy interoperability documentation

## Bug Fixes

- PR #1465 Fix for test_orc.py and test_sparse_df.py test failures
- PR #1583 Fix underlying issue in `as_index()` that was causing `Series.quantile()` to fail
- PR #1680 Add errors= keyword to drop() to fix cudf-dask bug
- PR #1651 Fix `query` function on empty dataframe
- PR #1616 Fix CategoricalColumn to access categories by index instead of iteration
- PR #1660 Fix bug in `loc` when indexing with a column name (a string)
- PR #1683 ORC reader: fix timestamp conversion to UTC
- PR #1613 Improve CategoricalColumn.fillna(-1) performance
- PR #1642 Fix failure of CSV_TEST gdf_csv_test.SkiprowsNrows on multiuser systems
- PR #1709 Fix handling of `datetime64[ms]` in `dataframe.select_dtypes`
- PR #1704 CSV Reader: Add support for the plus sign in number fields
- PR #1687 CSV reader: return an empty dataframe for zero size input
- PR #1757 Concatenating columns with null columns
- PR #1755 Add col_level keyword argument to melt
- PR #1758 Fix df.set_index() when setting index from an empty column
- PR #1749 ORC reader: fix long strings of NULL values resulting in incorrect data
- PR #1742 Parquet Reader: Fix index column name to match PANDAS compat
- PR #1782 Update libcudf doc version
- PR #1783 Update conda dependencies
- PR #1786 Maintain the original series name in series.unique output
- PR #1760 CSV Reader: fix segfault when dtype list only includes columns from usecols list
- PR #1831 build.sh: Assuming python is in PATH instead of using PYTHON env var
- PR #1839 Raise an error instead of segfaulting when transposing a DataFrame with StringColumns
- PR #1840 Retain index correctly during merge left_on right_on
- PR #1825 cuDF: Multiaggregation Groupby Failures
- PR #1789 CSV Reader: Fix missing support for specifying `int8` and `int16` dtypes
- PR #1857 Cython Bindings: Handle `bool` columns while calling `column_view_from_NDArrays`
- PR #1849 Allow DataFrame support methods to pass arguments to the methods
- PR #1847 Fixed #1375 by moving the nvstring check into the wrapper function
- PR #1864 Fixing cudf reduction for POWER platform
- PR #1869 Parquet reader: fix Dask timestamps not matching with Pandas (convert to milliseconds)
- PR #1876 add dtype=bool for `any`, `all` to treat integer column correctly
- PR #1875 CSV reader: take NaN values into account in dtype detection
- PR #1873 Add column dtype checking for the all/any methods
- PR #1902 Bug with string iteration in _apply_basic_agg
- PR #1887 Fix for initialization issue in pq_read_arg,orc_read_arg
- PR #1867 JSON reader: add support for null/empty fields, including the 'null' literal
- PR #1891 Fix bug #1750 in string column comparison
- PR #1909 Support of `to_pandas()` of boolean series with null values
- PR #1923 Use prefix removal when two aggs are called on a SeriesGroupBy
- PR #1914 Zero initialize gdf_column local variables
- PR #1959 Add support for comparing boolean Series to scalar
- PR #1966 Ignore index fix in series append
- PR #1967 Compute index __sizeof__ only once for DataFrame __sizeof__
- PR #1977 Support CUDA installation in default system directories
- PR #1982 Fixes incorrect index name after join operation
- PR #1985 Implement `GDF_PYMOD`, a special modulo that follows python's sign rules
- PR #1991 Parquet reader: fix decoding of NULLs
- PR #1990 Fixes a rendering bug in the `apply_grouped` documentation
- PR #1978 Fix for values being filled in an empty dataframe
- PR #2001 Correctly create MultiColumn from Pandas MultiColumn
- PR #2006 Handle empty dataframe groupby construction for dask
- PR #1965 Parquet Reader: Fix duplicate index column when it's already in `use_cols`
- PR #2033 Add pip to conda environment files to fix warning
- PR #2028 CSV Reader: Fix reading of uncompressed files without a recognized file extension
- PR #2073 Fix an issue when gathering columns with NVCategory and nulls
- PR #2053 cudf::apply_boolean_mask return empty column for empty boolean mask
- PR #2066 exclude `IteratorTest.mean_var_output` test from debug build
- PR #2069 Fix JNI code to use read_csv and read_parquet APIs
- PR #2071 Fix bug with unfound transitive dependencies for GTests in Ubuntu 18.04
- PR #2089 Configure Sphinx to render params correctly
- PR #2091 Fix another bug with unfound transitive dependencies for `cudftestutils` in Ubuntu 18.04
- PR #2115 Just apply `--disable-new-dtags` instead of trying to define all the transitive dependencies
- PR #2106 Fix errors in JitCache tests caused by sharing of device memory between processes
- PR #2120 Fix errors in JitCache tests caused by running multiple threads on the same data
- PR #2102 Fix memory leak in groupby
- PR #2113 fixed typo in to_csv code example


# cudf 0.7.2 (16 May 2019)

## New Features

- PR #1735 Added overload for atomicAdd on int64. Streamlined implementation of custom atomic overloads.
- PR #1741 Add MultiIndex concatenation

## Bug Fixes

- PR #1718 Fix issue with SeriesGroupBy MultiIndex in dask-cudf
- PR #1734 Python: fix performance regression for groupby count() aggregations
- PR #1768 Cython: fix handling read only schema buffers in gpuarrow reader


# cudf 0.7.1 (11 May 2019)

## New Features

- PR #1702 Lazy load MultiIndex to return groupby performance to near optimal.

## Bug Fixes

- PR #1708 Fix handling of `datetime64[ms]` in `dataframe.select_dtypes`


# cuDF 0.7.0 (10 May 2019)

## New Features

- PR #982 Implement gdf_group_by_without_aggregations and gdf_unique_indices functions
- PR #1142 Add `GDF_BOOL` column type
- PR #1194 Implement overloads for CUDA atomic operations
- PR #1292 Implemented Bitwise binary ops AND, OR, XOR (&, |, ^)
- PR #1235 Add GPU-accelerated Parquet Reader
- PR #1335 Added local_dict arg in `DataFrame.query()`.
- PR #1282 Add Series and DataFrame.describe()
- PR #1356 Rolling windows
- PR #1381 Add DataFrame._get_numeric_data
- PR #1388 Add CODEOWNERS file to auto-request reviews based on where changes are made
- PR #1396 Add DataFrame.drop method
- PR #1413 Add DataFrame.melt method
- PR #1412 Add DataFrame.pop()
- PR #1419 Initial CSV writer function
- PR #1441 Add Series level cumulative ops (cumsum, cummin, cummax, cumprod)
- PR #1420 Add script to build and test on a local gpuCI image
- PR #1440 Add DatetimeColumn.min(), DatetimeColumn.max()
- PR #1455 Add Series.Shift via Numba kernel
- PR #1441 Add Series level cumulative ops (cumsum, cummin, cummax, cumprod)
- PR #1461 Add Python coverage test to gpu build
- PR #1445 Parquet Reader: Add selective reading of rows and row group
- PR #1532 Parquet Reader: Add support for INT96 timestamps
- PR #1516 Add Series and DataFrame.ndim
- PR #1556 Add libcudf C++ transition guide
- PR #1466 Add GPU-accelerated ORC Reader
- PR #1565 Add build script for nightly doc builds
- PR #1508 Add Series isna, isnull, and notna
- PR #1456 Add Series.diff() via Numba kernel
- PR #1588 Add Index `astype` typecasting
- PR #1301 MultiIndex support
- PR #1599 Level keyword supported in groupby
- PR #929 Add support operations to dataframe
- PR #1609 Groupby accept list of Series
- PR #1658 Support `group_keys=True` keyword in groupby method

## Improvements

- PR #1531 Refactor closures as private functions in gpuarrow
- PR #1404 Parquet reader page data decoding speedup
- PR #1076 Use `type_dispatcher` in join, quantiles, filter, segmented sort, radix sort and hash_groupby
- PR #1202 Simplify README.md
- PR #1149 CSV Reader: Change convertStrToValue() functions to `__device__` only
- PR #1238 Improve performance of the CUDA trie used in the CSV reader
- PR #1245 Use file cache for JIT kernels
- PR #1278 Update CONTRIBUTING for new conda environment yml naming conventions
- PR #1163 Refactored UnaryOps. Reduced API to two functions: `gdf_unary_math` and `gdf_cast`. Added `abs`, `-`, and `~` ops. Changed bindings to Cython
- PR #1284 Update docs version
- PR #1287 add exclude argument to cudf.select_dtype function
- PR #1286 Refactor some of the CSV Reader kernels into generic utility functions
- PR #1291 fillna in `Series.to_gpu_array()` and `Series.to_array()` can accept the scalar too now.
- PR #1005 generic `reduction` and `scan` support
- PR #1349 Replace modernGPU sort join with thrust.
- PR #1363 Add a dataframe.mean(...) that raises NotImplementedError to satisfy `dask.dataframe.utils.is_dataframe_like`
- PR #1319 CSV Reader: Use column wrapper for gdf_column output alloc/dealloc
- PR #1376 Change series quantile default to linear
- PR #1399 Replace CFFI bindings for NVTX functions with Cython bindings
- PR #1389 Refactored `set_null_count()`
- PR #1386 Added macros `GDF_TRY()`, `CUDF_TRY()` and `ASSERT_CUDF_SUCCEEDED()`
- PR #1435 Rework CMake and conda recipes to depend on installed libraries
- PR #1391 Tidy up bit-resolution-operation and bitmask class code
- PR #1439 Add cmake variable to enable compiling CUDA code with -lineinfo
- PR #1462 Add ability to read parquet files from arrow::io::RandomAccessFile
- PR #1453 Convert CSV Reader CFFI to Cython
- PR #1479 Convert Parquet Reader CFFI to Cython
- PR #1397 Add a utility function for producing an overflow-safe kernel launch grid configuration
- PR #1382 Add GPU parsing of nested brackets to cuIO parsing utilities
- PR #1481 Add cudf::table constructor to allocate a set of `gdf_column`s
- PR #1484 Convert GroupBy CFFI to Cython
- PR #1463 Allow and default melt keyword argument var_name to be None
- PR #1486 Parquet Reader: Use device_buffer rather than device_ptr
- PR #1525 Add cudatoolkit conda dependency
- PR #1520 Renamed `src/dataframe` to `src/table` and moved `table.hpp`. Made `types.hpp` to be type declarations only.
- PR #1492 Convert transpose CFFI to Cython
- PR #1495 Convert binary and unary ops CFFI to Cython
- PR #1503 Convert sorting and hashing ops CFFI to Cython
- PR #1522 Use latest release version in update-version CI script
- PR #1533 Remove stale join CFFI, fix memory leaks in join Cython
- PR #1521 Added `row_bitmask` to compute bitmask for rows of a table. Merged `valids_ops.cu` and `bitmask_ops.cu`
- PR #1553 Overload `hash_row` to avoid using intial hash values. Updated `gdf_hash` to select between overloads
- PR #1585 Updated `cudf::table` to maintain own copy of wrapped `gdf_column*`s
- PR #1559 Add `except +` to all Cython function definitions to catch C++ exceptions properly
- PR #1617 `has_nulls` and `column_dtypes` for `cudf::table`
- PR #1590 Remove CFFI from the build / install process entirely
- PR #1536 Convert gpuarrow CFFI to Cython
- PR #1655 Add `Column._pointer` as a way to access underlying `gdf_column*` of a `Column`
- PR #1655 Update readme conda install instructions for cudf version 0.6 and 0.7


## Bug Fixes

- PR #1233 Fix dtypes issue while adding the column to `str` dataframe.
- PR #1254 CSV Reader: fix data type detection for floating-point numbers in scientific notation
- PR #1289 Fix looping over each value instead of each category in concatenation
- PR #1293 Fix Inaccurate error message in join.pyx
- PR #1308 Add atomicCAS overload for `int8_t`, `int16_t`
- PR #1317 Fix catch polymorphic exception by reference in ipc.cu
- PR #1325 Fix dtype of null bitmasks to int8
- PR #1326 Update build documentation to use -DCMAKE_CXX11_ABI=ON
- PR #1334 Add "na_position" argument to CategoricalColumn sort_by_values
- PR #1321 Fix out of bounds warning when checking Bzip2 header
- PR #1359 Add atomicAnd/Or/Xor for integers
- PR #1354 Fix `fillna()` behaviour when replacing values with different dtypes
- PR #1347 Fixed core dump issue while passing dict_dtypes without column names in `cudf.read_csv()`
- PR #1379 Fixed build failure caused due to error: 'col_dtype' may be used uninitialized
- PR #1392 Update cudf Dockerfile and package_versions.sh
- PR #1385 Added INT8 type to `_schema_to_dtype` for use in GpuArrowReader
- PR #1393 Fixed a bug in `gdf_count_nonzero_mask()` for the case of 0 bits to count
- PR #1395 Update CONTRIBUTING to use the environment variable CUDF_HOME
- PR #1416 Fix bug at gdf_quantile_exact and gdf_quantile_appox
- PR #1421 Fix remove creation of series multiple times during `add_column()`
- PR #1405 CSV Reader: Fix memory leaks on read_csv() failure
- PR #1328 Fix CategoricalColumn to_arrow() null mask
- PR #1433 Fix NVStrings/categories includes
- PR #1432 Update NVStrings to 0.7.* to coincide with 0.7 development
- PR #1483 Modify CSV reader to avoid cropping blank quoted characters in non-string fields
- PR #1446 Merge 1275 hotfix from master into branch-0.7
- PR #1447 Fix legacy groupby apply docstring
- PR #1451 Fix hash join estimated result size is not correct
- PR #1454 Fix local build script improperly change directory permissions
- PR #1490 Require Dask 1.1.0+ for `is_dataframe_like` test or skip otherwise.
- PR #1491 Use more specific directories & groups in CODEOWNERS
- PR #1497 Fix Thrust issue on CentOS caused by missing default constructor of host_vector elements
- PR #1498 Add missing include guard to device_atomics.cuh and separated DEVICE_ATOMICS_TEST
- PR #1506 Fix csv-write call to updated NVStrings method
- PR #1510 Added nvstrings `fillna()` function
- PR #1507 Parquet Reader: Default string data to GDF_STRING
- PR #1535 Fix doc issue to ensure correct labelling of cudf.series
- PR #1537 Fix `undefined reference` link error in HashPartitionTest
- PR #1548 Fix ci/local/build.sh README from using an incorrect image example
- PR #1551 CSV Reader: Fix integer column name indexing
- PR #1586 Fix broken `scalar_wrapper::operator==`
- PR #1591 ORC/Parquet Reader: Fix missing import for FileNotFoundError exception
- PR #1573 Parquet Reader: Fix crash due to clash with ORC reader datasource
- PR #1607 Revert change of `column.to_dense_buffer` always return by copy for performance concerns
- PR #1618 ORC reader: fix assert & data output when nrows/skiprows isn't aligned to stripe boundaries
- PR #1631 Fix failure of TYPES_TEST on some gcc-7 based systems.
- PR #1641 CSV Reader: Fix skip_blank_lines behavior with Windows line terminators (\r\n)
- PR #1648 ORC reader: fix non-deterministic output when skiprows is non-zero
- PR #1676 Fix groupby `as_index` behaviour with `MultiIndex`
- PR #1659 Fix bug caused by empty groupbys and multiindex slicing throwing exceptions
- PR #1656 Correct Groupby failure in dask when un-aggregable columns are left in dataframe.
- PR #1689 Fix groupby performance regression
- PR #1694 Add Cython as a runtime dependency since it's required in `setup.py`


# cuDF 0.6.1 (25 Mar 2019)

## Bug Fixes

- PR #1275 Fix CentOS exception in DataFrame.hash_partition from using value "returned" by a void function


# cuDF 0.6.0 (22 Mar 2019)

## New Features

- PR #760 Raise `FileNotFoundError` instead of `GDF_FILE_ERROR` in `read_csv` if the file does not exist
- PR #539 Add Python bindings for replace function
- PR #823 Add Doxygen configuration to enable building HTML documentation for libcudf C/C++ API
- PR #807 CSV Reader: Add byte_range parameter to specify the range in the input file to be read
- PR #857 Add Tail method for Series/DataFrame and update Head method to use iloc
- PR #858 Add series feature hashing support
- PR #871 CSV Reader: Add support for NA values, including user specified strings
- PR #893 Adds PyArrow based parquet readers / writers to Python, fix category dtype handling, fix arrow ingest buffer size issues
- PR #867 CSV Reader: Add support for ignoring blank lines and comment lines
- PR #887 Add Series digitize method
- PR #895 Add Series groupby
- PR #898 Add DataFrame.groupby(level=0) support
- PR #920 Add feather, JSON, HDF5 readers / writers from PyArrow / Pandas
- PR #888 CSV Reader: Add prefix parameter for column names, used when parsing without a header
- PR #913 Add DLPack support: convert between cuDF DataFrame and DLTensor
- PR #939 Add ORC reader from PyArrow
- PR #918 Add Series.groupby(level=0) support
- PR #906 Add binary and comparison ops to DataFrame
- PR #958 Support unary and binary ops on indexes
- PR #964 Add `rename` method to `DataFrame`, `Series`, and `Index`
- PR #985 Add `Series.to_frame` method
- PR #985 Add `drop=` keyword to reset_index method
- PR #994 Remove references to pygdf
- PR #990 Add external series groupby support
- PR #988 Add top-level merge function to cuDF
- PR #992 Add comparison binaryops to DateTime columns
- PR #996 Replace relative path imports with absolute paths in tests
- PR #995 CSV Reader: Add index_col parameter to specify the column name or index to be used as row labels
- PR #1004 Add `from_gpu_matrix` method to DataFrame
- PR #997 Add property index setter
- PR #1007 Replace relative path imports with absolute paths in cudf
- PR #1013 select columns with df.columns
- PR #1016 Rename Series.unique_count() to nunique() to match pandas API
- PR #947 Prefixsum to handle nulls and float types
- PR #1029 Remove rest of relative path imports
- PR #1021 Add filtered selection with assignment for Dataframes
- PR #872 Adding NVCategory support to cudf apis
- PR #1052 Add left/right_index and left/right_on keywords to merge
- PR #1091 Add `indicator=` and `suffixes=` keywords to merge
- PR #1107 Add unsupported keywords to Series.fillna
- PR #1032 Add string support to cuDF python
- PR #1136 Removed `gdf_concat`
- PR #1153 Added function for getting the padded allocation size for valid bitmask
- PR #1148 Add cudf.sqrt for dataframes and Series
- PR #1159 Add Python bindings for libcudf dlpack functions
- PR #1155 Add __array_ufunc__ for DataFrame and Series for sqrt
- PR #1168 to_frame for series accepts a name argument


## Improvements

- PR #1218 Add dask-cudf page to API docs
- PR #892 Add support for heterogeneous types in binary ops with JIT
- PR #730 Improve performance of `gdf_table` constructor
- PR #561 Add Doxygen style comments to Join CUDA functions
- PR #813 unified libcudf API functions by replacing gpu_ with gdf_
- PR #822 Add support for `__cuda_array_interface__` for ingest
- PR #756 Consolidate common helper functions from unordered map and multimap
- PR #753 Improve performance of groupby sum and average, especially for cases with few groups.
- PR #836 Add ingest support for arrow chunked arrays in Column, Series, DataFrame creation
- PR #763 Format doxygen comments for csv_read_arg struct
- PR #532 CSV Reader: Use type dispatcher instead of switch block
- PR #694 Unit test utilities improvements
- PR #878 Add better indexing to Groupby
- PR #554 Add `empty` method and `is_monotonic` attribute to `Index`
- PR #1040 Fixed up Doxygen comment tags
- PR #909 CSV Reader: Avoid host->device->host copy for header row data
- PR #916 Improved unit testing and error checking for `gdf_column_concat`
- PR #941 Replace `numpy` call in `Series.hash_encode` with `numba`
- PR #942 Added increment/decrement operators for wrapper types
- PR #943 Updated `count_nonzero_mask` to return `num_rows` when the mask is null
- PR #952 Added trait to map C++ type to `gdf_dtype`
- PR #966 Updated RMM submodule.
- PR #998 Add IO reader/writer modules to API docs, fix for missing cudf.Series docs
- PR #1017 concatenate along columns for Series and DataFrames
- PR #1002 Support indexing a dataframe with another boolean dataframe
- PR #1018 Better concatenation for Series and Dataframes
- PR #1036 Use Numpydoc style docstrings
- PR #1047 Adding gdf_dtype_extra_info to gdf_column_view_augmented
- PR #1054 Added default ctor to SerialTrieNode to overcome Thrust issue in CentOS7 + CUDA10
- PR #1024 CSV Reader: Add support for hexadecimal integers in integral-type columns
- PR #1033 Update `fillna()` to use libcudf function `gdf_replace_nulls`
- PR #1066 Added inplace assignment for columns and select_dtypes for dataframes
- PR #1026 CSV Reader: Change the meaning and type of the quoting parameter to match Pandas
- PR #1100 Adds `CUDF_EXPECTS` error-checking macro
- PR #1092 Fix select_dtype docstring
- PR #1111 Added cudf::table
- PR #1108 Sorting for datetime columns
- PR #1120 Return a `Series` (not a `Column`) from `Series.cat.set_categories()`
- PR #1128 CSV Reader: The last data row does not need to be line terminated
- PR #1183 Bump Arrow version to 0.12.1
- PR #1208 Default to CXX11_ABI=ON
- PR #1252 Fix NVStrings dependencies for cuda 9.2 and 10.0
- PR #2037 Optimize the existing `gather` and `scatter` routines in `libcudf`

## Bug Fixes

- PR #821 Fix flake8 issues revealed by flake8 update
- PR #808 Resolved renamed `d_columns_valids` variable name
- PR #820 CSV Reader: fix the issue where reader adds additional rows when file uses \r\n as a line terminator
- PR #780 CSV Reader: Fix scientific notation parsing and null values for empty quotes
- PR #815 CSV Reader: Fix data parsing when tabs are present in the input CSV file
- PR #850 Fix bug where left joins where the left df has 0 rows causes a crash
- PR #861 Fix memory leak by preserving the boolean mask index
- PR #875 Handle unnamed indexes in to/from arrow functions
- PR #877 Fix ingest of 1 row arrow tables in from arrow function
- PR #876 Added missing `<type_traits>` include
- PR #889 Deleted test_rmm.py which has now moved to RMM repo
- PR #866 Merge v0.5.1 numpy ABI hotfix into 0.6
- PR #917 value_counts return int type on empty columns
- PR #611 Renamed `gdf_reduce_optimal_output_size()` -> `gdf_reduction_get_intermediate_output_size()`
- PR #923 fix index for negative slicing for cudf dataframe and series
- PR #927 CSV Reader: Fix category GDF_CATEGORY hashes not being computed properly
- PR #921 CSV Reader: Fix parsing errors with delim_whitespace, quotations in the header row, unnamed columns
- PR #933 Fix handling objects of all nulls in series creation
- PR #940 CSV Reader: Fix an issue where the last data row is missing when using byte_range
- PR #945 CSV Reader: Fix incorrect datetime64 when milliseconds or space separator are used
- PR #959 Groupby: Problem with column name lookup
- PR #950 Converting dataframe/recarry with non-contiguous arrays
- PR #963 CSV Reader: Fix another issue with missing data rows when using byte_range
- PR #999 Fix 0 sized kernel launches and empty sort_index exception
- PR #993 Fix dtype in selecting 0 rows from objects
- PR #1009 Fix performance regression in `to_pandas` method on DataFrame
- PR #1008 Remove custom dask communication approach
- PR #1001 CSV Reader: Fix a memory access error when reading a large (>2GB) file with date columns
- PR #1019 Binary Ops: Fix error when one input column has null mask but other doesn't
- PR #1014 CSV Reader: Fix false positives in bool value detection
- PR #1034 CSV Reader: Fix parsing floating point precision and leading zero exponents
- PR #1044 CSV Reader: Fix a segfault when byte range aligns with a page
- PR #1058 Added support for `DataFrame.loc[scalar]`
- PR #1060 Fix column creation with all valid nan values
- PR #1073 CSV Reader: Fix an issue where a column name includes the return character
- PR #1090 Updating Doxygen Comments
- PR #1080 Fix dtypes returned from loc / iloc because of lists
- PR #1102 CSV Reader: Minor fixes and memory usage improvements
- PR #1174: Fix release script typo
- PR #1137 Add prebuild script for CI
- PR #1118 Enhanced the `DataFrame.from_records()` feature
- PR #1129 Fix join performance with index parameter from using numpy array
- PR #1145 Issue with .agg call on multi-column dataframes
- PR #908 Some testing code cleanup
- PR #1167 Fix issue with null_count not being set after inplace fillna()
- PR #1184 Fix iloc performance regression
- PR #1185 Support left_on/right_on and also on=str in merge
- PR #1200 Fix allocating bitmasks with numba instead of rmm in allocate_mask function
- PR #1213 Fix bug with csv reader requesting subset of columns using wrong datatype
- PR #1223 gpuCI: Fix label on rapidsai channel on gpu build scripts
- PR #1242 Add explicit Thrust exec policy to fix NVCATEGORY_TEST segfault on some platforms
- PR #1246 Fix categorical tests that failed due to bad implicit type conversion
- PR #1255 Fix overwriting conda package main label uploads
- PR #1259 Add dlpack includes to pip build


# cuDF 0.5.1 (05 Feb 2019)

## Bug Fixes

- PR #842 Avoid using numpy via cimport to prevent ABI issues in Cython compilation


# cuDF 0.5.0 (28 Jan 2019)

## New Features

- PR #722 Add bzip2 decompression support to `read_csv()`
- PR #693 add ZLIB-based GZIP/ZIP support to `read_csv_strings()`
- PR #411 added null support to gdf_order_by (new API) and cudf_table::sort
- PR #525 Added GitHub Issue templates for bugs, documentation, new features, and questions
- PR #501 CSV Reader: Add support for user-specified decimal point and thousands separator to read_csv_strings()
- PR #455 CSV Reader: Add support for user-specified decimal point and thousands separator to read_csv()
- PR #439 add `DataFrame.drop` method similar to pandas
- PR #356 add `DataFrame.transpose` method and `DataFrame.T` property similar to pandas
- PR #505 CSV Reader: Add support for user-specified boolean values
- PR #350 Implemented Series replace function
- PR #490 Added print_env.sh script to gather relevant environment details when reporting cuDF issues
- PR #474 add ZLIB-based GZIP/ZIP support to `read_csv()`
- PR #547 Added melt similar to `pandas.melt()`
- PR #491 Add CI test script to check for updates to CHANGELOG.md in PRs
- PR #550 Add CI test script to check for style issues in PRs
- PR #558 Add CI scripts for cpu-based conda and gpu-based test builds
- PR #524 Add Boolean Indexing
- PR #564 Update python `sort_values` method to use updated libcudf `gdf_order_by` API
- PR #509 CSV Reader: Input CSV file can now be passed in as a text or a binary buffer
- PR #607 Add `__iter__` and iteritems to DataFrame class
- PR #643 added a new api gdf_replace_nulls that allows a user to replace nulls in a column

## Improvements

- PR #426 Removed sort-based groupby and refactored existing groupby APIs. Also improves C++/CUDA compile time.
- PR #461 Add `CUDF_HOME` variable in README.md to replace relative pathing.
- PR #472 RMM: Created centralized rmm::device_vector alias and rmm::exec_policy
- PR #500 Improved the concurrent hash map class to support partitioned (multi-pass) hash table building.
- PR #454 Improve CSV reader docs and examples
- PR #465 Added templated C++ API for RMM to avoid explicit cast to `void**`
- PR #513 `.gitignore` tweaks
- PR #521 Add `assert_eq` function for testing
- PR #502 Simplify Dockerfile for local dev, eliminate old conda/pip envs
- PR #549 Adds `-rdynamic` compiler flag to nvcc for Debug builds
- PR #472 RMM: Created centralized rmm::device_vector alias and rmm::exec_policy
- PR #577 Added external C++ API for scatter/gather functions
- PR #500 Improved the concurrent hash map class to support partitioned (multi-pass) hash table building
- PR #583 Updated `gdf_size_type` to `int`
- PR #500 Improved the concurrent hash map class to support partitioned (multi-pass) hash table building
- PR #617 Added .dockerignore file. Prevents adding stale cmake cache files to the docker container
- PR #658 Reduced `JOIN_TEST` time by isolating overflow test of hash table size computation
- PR #664 Added Debuging instructions to README
- PR #651 Remove noqa marks in `__init__.py` files
- PR #671 CSV Reader: uncompressed buffer input can be parsed without explicitly specifying compression as None
- PR #684 Make RMM a submodule
- PR #718 Ensure sum, product, min, max methods pandas compatibility on empty datasets
- PR #720 Refactored Index classes to make them more Pandas-like, added CategoricalIndex
- PR #749 Improve to_arrow and from_arrow Pandas compatibility
- PR #766 Remove TravisCI references, remove unused variables from CMake, fix ARROW_VERSION in Cmake
- PR #773 Add build-args back to Dockerfile and handle dependencies based on environment yml file
- PR #781 Move thirdparty submodules to root and symlink in /cpp
- PR #843 Fix broken cudf/python API examples, add new methods to the API index

## Bug Fixes

- PR #569 CSV Reader: Fix days being off-by-one when parsing some dates
- PR #531 CSV Reader: Fix incorrect parsing of quoted numbers
- PR #465 Added templated C++ API for RMM to avoid explicit cast to `void**`
- PR #473 Added missing <random> include
- PR #478 CSV Reader: Add api support for auto column detection, header, mangle_dupe_cols, usecols
- PR #495 Updated README to correct where cffi pytest should be executed
- PR #501 Fix the intermittent segfault caused by the `thousands` and `compression` parameters in the csv reader
- PR #502 Simplify Dockerfile for local dev, eliminate old conda/pip envs
- PR #512 fix bug for `on` parameter in `DataFrame.merge` to allow for None or single column name
- PR #511 Updated python/cudf/bindings/join.pyx to fix cudf merge printing out dtypes
- PR #513 `.gitignore` tweaks
- PR #521 Add `assert_eq` function for testing
- PR #537 Fix CMAKE_CUDA_STANDARD_REQURIED typo in CMakeLists.txt
- PR #447 Fix silent failure in initializing DataFrame from generator
- PR #545 Temporarily disable csv reader thousands test to prevent segfault (test re-enabled in PR #501)
- PR #559 Fix Assertion error while using `applymap` to change the output dtype
- PR #575 Update `print_env.sh` script to better handle missing commands
- PR #612 Prevent an exception from occuring with true division on integer series.
- PR #630 Fix deprecation warning for `pd.core.common.is_categorical_dtype`
- PR #622 Fix Series.append() behaviour when appending values with different numeric dtype
- PR #603 Fix error while creating an empty column using None.
- PR #673 Fix array of strings not being caught in from_pandas
- PR #644 Fix return type and column support of dataframe.quantile()
- PR #634 Fix create `DataFrame.from_pandas()` with numeric column names
- PR #654 Add resolution check for GDF_TIMESTAMP in Join
- PR #648 Enforce one-to-one copy required when using `numba>=0.42.0`
- PR #645 Fix cmake build type handling not setting debug options when CMAKE_BUILD_TYPE=="Debug"
- PR #669 Fix GIL deadlock when launching multiple python threads that make Cython calls
- PR #665 Reworked the hash map to add a way to report the destination partition for a key
- PR #670 CMAKE: Fix env include path taking precedence over libcudf source headers
- PR #674 Check for gdf supported column types
- PR #677 Fix 'gdf_csv_test_Dates' gtest failure due to missing nrows parameter
- PR #604 Fix the parsing errors while reading a csv file using `sep` instead of `delimiter`.
- PR #686 Fix converting nulls to NaT values when converting Series to Pandas/Numpy
- PR #689 CSV Reader: Fix behavior with skiprows+header to match pandas implementation
- PR #691 Fixes Join on empty input DFs
- PR #706 CSV Reader: Fix broken dtype inference when whitespace is in data
- PR #717 CSV reader: fix behavior when parsing a csv file with no data rows
- PR #724 CSV Reader: fix build issue due to parameter type mismatch in a std::max call
- PR #734 Prevents reading undefined memory in gpu_expand_mask_bits numba kernel
- PR #747 CSV Reader: fix an issue where CUDA allocations fail with some large input files
- PR #750 Fix race condition for handling NVStrings in CMake
- PR #719 Fix merge column ordering
- PR #770 Fix issue where RMM submodule pointed to wrong branch and pin other to correct branches
- PR #778 Fix hard coded ABI off setting
- PR #784 Update RMM submodule commit-ish and pip paths
- PR #794 Update `rmm::exec_policy` usage to fix segmentation faults when used as temprory allocator.
- PR #800 Point git submodules to branches of forks instead of exact commits


# cuDF 0.4.0 (05 Dec 2018)

## New Features

- PR #398 add pandas-compatible `DataFrame.shape()` and `Series.shape()`
- PR #394 New documentation feature "10 Minutes to cuDF"
- PR #361 CSV Reader: Add support for strings with delimiters

## Improvements

 - PR #436 Improvements for type_dispatcher and wrapper structs
 - PR #429 Add CHANGELOG.md (this file)
 - PR #266 use faster CUDA-accelerated DataFrame column/Series concatenation.
 - PR #379 new C++ `type_dispatcher` reduces code complexity in supporting many data types.
 - PR #349 Improve performance for creating columns from memoryview objects
 - PR #445 Update reductions to use type_dispatcher. Adds integer types support to sum_of_squares.
 - PR #448 Improve installation instructions in README.md
 - PR #456 Change default CMake build to Release, and added option for disabling compilation of tests

## Bug Fixes

 - PR #444 Fix csv_test CUDA too many resources requested fail.
 - PR #396 added missing output buffer in validity tests for groupbys.
 - PR #408 Dockerfile updates for source reorganization
 - PR #437 Add cffi to Dockerfile conda env, fixes "cannot import name 'librmm'"
 - PR #417 Fix `map_test` failure with CUDA 10
 - PR #414 Fix CMake installation include file paths
 - PR #418 Properly cast string dtypes to programmatic dtypes when instantiating columns
 - PR #427 Fix and tests for Concatenation illegal memory access with nulls


# cuDF 0.3.0 (23 Nov 2018)

## New Features

 - PR #336 CSV Reader string support

## Improvements

 - PR #354 source code refactored for better organization. CMake build system overhaul. Beginning of transition to Cython bindings.
 - PR #290 Add support for typecasting to/from datetime dtype
 - PR #323 Add handling pyarrow boolean arrays in input/out, add tests
 - PR #325 GDF_VALIDITY_UNSUPPORTED now returned for algorithms that don't support non-empty valid bitmasks
 - PR #381 Faster InputTooLarge Join test completes in ms rather than minutes.
 - PR #373 .gitignore improvements
 - PR #367 Doc cleanup & examples for DataFrame methods
 - PR #333 Add Rapids Memory Manager documentation
 - PR #321 Rapids Memory Manager adds file/line location logging and convenience macros
 - PR #334 Implement DataFrame `__copy__` and `__deepcopy__`
 - PR #271 Add NVTX ranges to pygdf
 - PR #311 Document system requirements for conda install

## Bug Fixes

 - PR #337 Retain index on `scale()` function
 - PR #344 Fix test failure due to PyArrow 0.11 Boolean handling
 - PR #364 Remove noexcept from managed_allocator;  CMakeLists fix for NVstrings
 - PR #357 Fix bug that made all series be considered booleans for indexing
 - PR #351 replace conda env configuration for developers
 - PRs #346 #360 Fix CSV reading of negative numbers
 - PR #342 Fix CMake to use conda-installed nvstrings
 - PR #341 Preserve categorical dtype after groupby aggregations
 - PR #315 ReadTheDocs build update to fix missing libcuda.so
 - PR #320 FIX out-of-bounds access error in reductions.cu
 - PR #319 Fix out-of-bounds memory access in libcudf count_valid_bits
 - PR #303 Fix printing empty dataframe


# cuDF 0.2.0 and cuDF 0.1.0

These were initial releases of cuDF based on previously separate pyGDF and libGDF libraries.<|MERGE_RESOLUTION|>--- conflicted
+++ resolved
@@ -314,11 +314,8 @@
 - PR #3500 cudf::fill()/cudf::repeat() support for strings columns.
 - PR #3438 Update scalar and scalar_device_view to better support strings
 - PR #3414 Add copy_range function for strings column
-<<<<<<< HEAD
 - PR #3685 Add string support to contiguous_split.
-=======
 - PR #3471 Add scalar/column, column/scalar and scalar/scalar overloads to copy_if_else.
->>>>>>> 03d22b30
 - PR #3451 Add support for implicit typecasting of join columns
 
 ## Bug Fixes
