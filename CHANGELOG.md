--- conflicted
+++ resolved
@@ -14,11 +14,8 @@
 
 - PR #2584 ORC Reader: fix parsing of `DECIMAL` index positions
 - PR #2601 Fixes nlargest(1) issue in Series and Dataframe
-<<<<<<< HEAD
+- PR #2610 Fix a bug in index serialization (properly pass DeviceNDArray)
 - PR #2621 Fixes the floordiv issue of not promoting float type when rhs is 0
-=======
-- PR #2610 Fix a bug in index serialization (properly pass DeviceNDArray)
->>>>>>> 1da2638d
 
 
 # cuDF 0.9.0 (Date TBD)
