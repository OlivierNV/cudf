--- conflicted
+++ resolved
@@ -28,27 +28,12 @@
   using cudf::test::fixed_width_column_wrapper;
   using cudf::test::expect_tables_equal;
 
-<<<<<<< HEAD
-  auto const source = fixed_width_column_wrapper<int32_t>(
-    {1, 2, 3, 4, 5, 6});
-  auto const target = fixed_width_column_wrapper<int32_t>(
-    {10, 20, 30, 40, 50, 60, 70, 80});
-  auto const scatter_map = fixed_width_column_wrapper<int32_t>(
-    {-3, 3, 1, -1, 0, 2, 4, 6});
-
-  auto const source_view = static_cast<cudf::column_view>(source);
-  auto const target_view = static_cast<cudf::column_view>(target);
-
-  auto const source_table = cudf::table_view({source_view, source_view});
-  auto const target_table = cudf::table_view({target_view, target_view});
-=======
   fixed_width_column_wrapper<int32_t> source({1, 2, 3, 4, 5, 6});
   fixed_width_column_wrapper<int32_t> target({10, 20, 30, 40, 50, 60, 70, 80});
   fixed_width_column_wrapper<int32_t> scatter_map({-3, 3, 1, -1, 0, 2, 4, 6});
 
   auto const source_table = cudf::table_view({source, source});
   auto const target_table = cudf::table_view({target, target});
->>>>>>> 43cf206e
 
   EXPECT_THROW(cudf::experimental::scatter(source_table, scatter_map,
     target_table, true), cudf::logic_error);
@@ -60,27 +45,12 @@
   using cudf::test::fixed_width_column_wrapper;
   using cudf::test::expect_tables_equal;
 
-<<<<<<< HEAD
-  auto const source = fixed_width_column_wrapper<int32_t>(
-    {1, 2, 3, 4, 5, 6});
-  auto const target = fixed_width_column_wrapper<int32_t>(
-    {10, 20, 30, 40, 50, 60, 70, 80});
-  auto const scatter_map = fixed_width_column_wrapper<int32_t>(
-    {-3, 3, 1, -1}, {0, 1, 1, 1});
-
-  auto const source_view = static_cast<cudf::column_view>(source);
-  auto const target_view = static_cast<cudf::column_view>(target);
-
-  auto const source_table = cudf::table_view({source_view, source_view});
-  auto const target_table = cudf::table_view({target_view, target_view});
-=======
   fixed_width_column_wrapper<int32_t> source({1, 2, 3, 4, 5, 6});
   fixed_width_column_wrapper<int32_t> target({10, 20, 30, 40, 50, 60, 70, 80});
   fixed_width_column_wrapper<int32_t> scatter_map({-3, 3, 1, -1}, {0, 1, 1, 1});
 
   auto const source_table = cudf::table_view({source, source});
   auto const target_table = cudf::table_view({target, target});
->>>>>>> 43cf206e
 
   EXPECT_THROW(cudf::experimental::scatter(source_table, scatter_map,
     target_table, true), cudf::logic_error);
@@ -116,27 +86,12 @@
   using cudf::test::fixed_width_column_wrapper;
   using cudf::test::expect_tables_equal;
 
-<<<<<<< HEAD
-  auto const source = fixed_width_column_wrapper<int32_t>(
-    {1, 2, 3, 4, 5, 6});
-  auto const target = fixed_width_column_wrapper<int32_t>(
-    {10, 20, 30, 40, 50, 60, 70, 80});
-  auto const scatter_map = fixed_width_column_wrapper<int32_t>(
-    {-3, 3, 1, -1});
-
-  auto const source_view = static_cast<cudf::column_view>(source);
-  auto const target_view = static_cast<cudf::column_view>(target);
-  
-  auto const source_table = cudf::table_view({source_view});
-  auto const target_table = cudf::table_view({target_view, target_view});
-=======
   fixed_width_column_wrapper<int32_t> source({1, 2, 3, 4, 5, 6});
   fixed_width_column_wrapper<int32_t> target({10, 20, 30, 40, 50, 60, 70, 80});
   fixed_width_column_wrapper<int32_t> scatter_map({-3, 3, 1, -1});
 
   auto const source_table = cudf::table_view({source});
   auto const target_table = cudf::table_view({target, target});
->>>>>>> 43cf206e
 
   EXPECT_THROW(cudf::experimental::scatter(source_table, scatter_map,
     target_table, true), cudf::logic_error);
@@ -172,27 +127,12 @@
   using cudf::test::fixed_width_column_wrapper;
   using cudf::test::expect_tables_equal;
 
-<<<<<<< HEAD
-  auto const source = fixed_width_column_wrapper<int32_t>(
-    {1, 2, 3, 4, 5, 6});
-  auto const target = fixed_width_column_wrapper<float>(
-    {10, 20, 30, 40, 50, 60, 70, 80});
-  auto const scatter_map = fixed_width_column_wrapper<int32_t>(
-    {-3, 3, 1, -1});
-
-  auto const source_view = static_cast<cudf::column_view>(source);
-  auto const target_view = static_cast<cudf::column_view>(target);
-
-  auto const source_table = cudf::table_view({source_view});
-  auto const target_table = cudf::table_view({target_view});
-=======
   fixed_width_column_wrapper<int32_t> source({1, 2, 3, 4, 5, 6});
   fixed_width_column_wrapper<float> target({10, 20, 30, 40, 50, 60, 70, 80});
   fixed_width_column_wrapper<int32_t> scatter_map({-3, 3, 1, -1});
 
   auto const source_table = cudf::table_view({source});
   auto const target_table = cudf::table_view({target});
->>>>>>> 43cf206e
 
   EXPECT_THROW(cudf::experimental::scatter(source_table, scatter_map,
     target_table, true), cudf::logic_error);
@@ -234,22 +174,6 @@
   using cudf::test::fixed_width_column_wrapper;
   using cudf::test::expect_tables_equal;
 
-<<<<<<< HEAD
-  auto const source = fixed_width_column_wrapper<TypeParam>(
-    {1, 2, 3, 4, 5, 6});
-  auto const target = fixed_width_column_wrapper<TypeParam>(
-    {10, 20, 30, 40, 50, 60, 70, 80});
-  auto const upper_bound = fixed_width_column_wrapper<TypeParam>(
-    {-3, 3, 1, 8});
-  auto const lower_bound = fixed_width_column_wrapper<TypeParam>(
-    {-3, 3, 1, -9});
-
-  auto const source_view = static_cast<cudf::column_view>(source);
-  auto const target_view = static_cast<cudf::column_view>(target);
-
-  auto const source_table = cudf::table_view({source_view, source_view});
-  auto const target_table = cudf::table_view({target_view, target_view});
-=======
   fixed_width_column_wrapper<TypeParam> source({1, 2, 3, 4, 5, 6});
   fixed_width_column_wrapper<TypeParam> target({10, 20, 30, 40, 50, 60, 70, 80});
   fixed_width_column_wrapper<TypeParam> upper_bound({-3, 3, 1, 8});
@@ -257,7 +181,6 @@
 
   auto const source_table = cudf::table_view({source, source});
   auto const target_table = cudf::table_view({target, target});
->>>>>>> 43cf206e
 
   EXPECT_THROW(cudf::experimental::scatter(source_table, upper_bound,
     target_table, true), cudf::logic_error);
@@ -298,24 +221,6 @@
   using cudf::test::fixed_width_column_wrapper;
   using cudf::test::expect_tables_equal;
 
-<<<<<<< HEAD
-  auto const source = fixed_width_column_wrapper<TypeParam>(
-    {1, 2, 3, 4, 5, 6});
-  auto const target = fixed_width_column_wrapper<TypeParam>(
-    {10, 20, 30, 40, 50, 60, 70, 80});
-  auto const scatter_map = fixed_width_column_wrapper<TypeParam>(
-    {-3, 3, 1, -1});
-  auto const expected = fixed_width_column_wrapper<TypeParam>(
-    {10, 3, 30, 2, 50, 1, 70, 4});
-
-  auto const source_view = static_cast<cudf::column_view>(source);
-  auto const target_view = static_cast<cudf::column_view>(target);
-  auto const expected_view = static_cast<cudf::column_view>(expected);
-
-  auto const source_table = cudf::table_view({source_view, source_view});
-  auto const target_table = cudf::table_view({target_view, target_view});
-  auto const expected_table = cudf::table_view({expected_view, expected_view});
-=======
   fixed_width_column_wrapper<TypeParam> source({1, 2, 3, 4, 5, 6});
   fixed_width_column_wrapper<TypeParam> target({10, 20, 30, 40, 50, 60, 70, 80});
   fixed_width_column_wrapper<TypeParam> scatter_map({-3, 3, 1, -1});
@@ -324,7 +229,6 @@
   auto const source_table = cudf::table_view({source, source});
   auto const target_table = cudf::table_view({target, target});
   auto const expected_table = cudf::table_view({expected, expected});
->>>>>>> 43cf206e
 
   auto const result = cudf::experimental::scatter(source_table, scatter_map,
     target_table, true);
@@ -377,27 +281,12 @@
   using cudf::test::fixed_width_column_wrapper;
   using cudf::test::expect_tables_equal;
 
-<<<<<<< HEAD
-  auto const source = fixed_width_column_wrapper<int32_t>(
-    {1, 2, 3, 4, 5, 6});
-  auto const target = fixed_width_column_wrapper<int32_t>(
-    {10, 20, 30, 40, 50, 60, 70, 80});
-  auto const scatter_map = fixed_width_column_wrapper<TypeParam>(
-    {-3, 3, 1, -1});
-
-  auto const source_view = static_cast<cudf::column_view>(source);
-  auto const target_view = static_cast<cudf::column_view>(target);
-
-  auto const source_table = cudf::table_view({source_view, source_view});
-  auto const target_table = cudf::table_view({target_view, target_view});
-=======
   fixed_width_column_wrapper<int32_t> source({1, 2, 3, 4, 5, 6});
   fixed_width_column_wrapper<int32_t> target({10, 20, 30, 40, 50, 60, 70, 80});
   fixed_width_column_wrapper<TypeParam> scatter_map({-3, 3, 1, -1});
 
   auto const source_table = cudf::table_view({source, source});
   auto const target_table = cudf::table_view({target, target});
->>>>>>> 43cf206e
 
   EXPECT_THROW(cudf::experimental::scatter(source_table, scatter_map,
     target_table, true), cudf::logic_error);
@@ -438,26 +327,12 @@
   using cudf::test::fixed_width_column_wrapper;
   using cudf::test::expect_tables_equal;
 
-<<<<<<< HEAD
-  auto const source = fixed_width_column_wrapper<TypeParam>(
-    {1, 2, 3, 4, 5, 6});
-  auto const target = fixed_width_column_wrapper<TypeParam>(
-    {10, 20, 30, 40, 50, 60, 70, 80});
-  auto const scatter_map = fixed_width_column_wrapper<int32_t>({});
-
-  auto const source_view = static_cast<cudf::column_view>(source);
-  auto const target_view = static_cast<cudf::column_view>(target);
-
-  auto const source_table = cudf::table_view({source_view, source_view});
-  auto const target_table = cudf::table_view({target_view, target_view});
-=======
   fixed_width_column_wrapper<TypeParam> source({1, 2, 3, 4, 5, 6});
   fixed_width_column_wrapper<TypeParam> target({10, 20, 30, 40, 50, 60, 70, 80});
   fixed_width_column_wrapper<int32_t> scatter_map({});
 
   auto const source_table = cudf::table_view({source, source});
   auto const target_table = cudf::table_view({target, target});
->>>>>>> 43cf206e
 
   auto const result = cudf::experimental::scatter(source_table, scatter_map,
     target_table, true);
@@ -498,24 +373,6 @@
   using cudf::test::fixed_width_column_wrapper;
   using cudf::test::expect_tables_equal;
 
-<<<<<<< HEAD
-  auto const source = fixed_width_column_wrapper<TypeParam>(
-    {1, 2, 3, 4, 5, 6});
-  auto const target = fixed_width_column_wrapper<TypeParam>(
-    {10, 20, 30, 40, 50, 60, 70, 80});
-  auto const scatter_map = fixed_width_column_wrapper<int32_t>(
-    {-3, 3, 1, -1});
-  auto const expected = fixed_width_column_wrapper<TypeParam>(
-    {10, 3, 30, 2, 50, 1, 70, 4});
-
-  auto const source_view = static_cast<cudf::column_view>(source);
-  auto const target_view = static_cast<cudf::column_view>(target);
-  auto const expected_view = static_cast<cudf::column_view>(expected);
-
-  auto const source_table = cudf::table_view({source_view, source_view});
-  auto const target_table = cudf::table_view({target_view, target_view});
-  auto const expected_table = cudf::table_view({expected_view, expected_view});
-=======
   fixed_width_column_wrapper<TypeParam> source({1, 2, 3, 4, 5, 6});
   fixed_width_column_wrapper<TypeParam> target({10, 20, 30, 40, 50, 60, 70, 80});
   fixed_width_column_wrapper<int32_t> scatter_map({-3, 3, 1, -1});
@@ -524,7 +381,6 @@
   auto const source_table = cudf::table_view({source, source});
   auto const target_table = cudf::table_view({target, target});
   auto const expected_table = cudf::table_view({expected, expected});
->>>>>>> 43cf206e
 
   auto const result = cudf::experimental::scatter(source_table, scatter_map,
     target_table, true);
@@ -537,24 +393,6 @@
   using cudf::test::fixed_width_column_wrapper;
   using cudf::test::expect_tables_equal;
 
-<<<<<<< HEAD
-  auto const source = fixed_width_column_wrapper<TypeParam>(
-    {2, 4, 6, 8}, {1, 1, 0, 0});
-  auto const target = fixed_width_column_wrapper<TypeParam>(
-    {10, 20, 30, 40, 50, 60, 70, 80}, {0, 0, 0, 0, 1, 1, 1, 1});
-  auto const scatter_map = fixed_width_column_wrapper<int32_t>(
-    {1, 3, -3, -1});
-  auto const expected = fixed_width_column_wrapper<TypeParam>(
-    {10, 2, 30, 4, 50, 6, 70, 8}, {0, 1, 0, 1, 1, 0, 1, 0});
-
-  auto const source_view = static_cast<cudf::column_view>(source);
-  auto const target_view = static_cast<cudf::column_view>(target);
-  auto const expected_view = static_cast<cudf::column_view>(expected);
-
-  auto const source_table = cudf::table_view({source_view, source_view});
-  auto const target_table = cudf::table_view({target_view, target_view});
-  auto const expected_table = cudf::table_view({expected_view, expected_view});
-=======
   fixed_width_column_wrapper<TypeParam> source({2, 4, 6, 8}, {1, 1, 0, 0});
   fixed_width_column_wrapper<TypeParam> target({10, 20, 30, 40, 50, 60, 70, 80}, {0, 0, 0, 0, 1, 1, 1, 1});
   fixed_width_column_wrapper<int32_t> scatter_map({1, 3, -3, -1});
@@ -563,7 +401,6 @@
   auto const source_table = cudf::table_view({source, source});
   auto const target_table = cudf::table_view({target, target});
   auto const expected_table = cudf::table_view({expected, expected});
->>>>>>> 43cf206e
 
   auto const result = cudf::experimental::scatter(source_table, scatter_map,
     target_table, true);
@@ -576,24 +413,6 @@
   using cudf::test::fixed_width_column_wrapper;
   using cudf::test::expect_tables_equal;
 
-<<<<<<< HEAD
-  auto const source = fixed_width_column_wrapper<TypeParam>(
-    {2, 4, 6, 8}, {1, 1, 0, 0});
-  auto const target = fixed_width_column_wrapper<TypeParam>(
-    {10, 20, 30, 40, 50, 60, 70, 80});
-  auto const scatter_map = fixed_width_column_wrapper<int32_t>(
-    {1, 3, -3, -1});
-  auto const expected = fixed_width_column_wrapper<TypeParam>(
-    {10, 2, 30, 4, 50, 6, 70, 8}, {1, 1, 1, 1, 1, 0, 1, 0});
-
-  auto const source_view = static_cast<cudf::column_view>(source);
-  auto const target_view = static_cast<cudf::column_view>(target);
-  auto const expected_view = static_cast<cudf::column_view>(expected);
-
-  auto const source_table = cudf::table_view({source_view, source_view});
-  auto const target_table = cudf::table_view({target_view, target_view});
-  auto const expected_table = cudf::table_view({expected_view, expected_view});
-=======
   fixed_width_column_wrapper<TypeParam> source({2, 4, 6, 8}, {1, 1, 0, 0});
   fixed_width_column_wrapper<TypeParam> target({10, 20, 30, 40, 50, 60, 70, 80});
   fixed_width_column_wrapper<int32_t> scatter_map({1, 3, -3, -1});
@@ -602,7 +421,6 @@
   auto const source_table = cudf::table_view({source, source});
   auto const target_table = cudf::table_view({target, target});
   auto const expected_table = cudf::table_view({expected, expected});
->>>>>>> 43cf206e
 
   auto const result = cudf::experimental::scatter(source_table, scatter_map,
     target_table, true);
@@ -615,24 +433,6 @@
   using cudf::test::fixed_width_column_wrapper;
   using cudf::test::expect_tables_equal;
 
-<<<<<<< HEAD
-  auto const source = fixed_width_column_wrapper<TypeParam>(
-    {2, 4, 6, 8});
-  auto const target = fixed_width_column_wrapper<TypeParam>(
-    {10, 20, 30, 40, 50, 60, 70, 80}, {0, 0, 0, 0, 1, 1, 1, 1});
-  auto const scatter_map = fixed_width_column_wrapper<int32_t>(
-    {1, 3, -3, -1});
-  auto const expected = fixed_width_column_wrapper<TypeParam>(
-    {10, 2, 30, 4, 50, 6, 70, 8}, {0, 1, 0, 1, 1, 1, 1, 1});
-
-  auto const source_view = static_cast<cudf::column_view>(source);
-  auto const target_view = static_cast<cudf::column_view>(target);
-  auto const expected_view = static_cast<cudf::column_view>(expected);
-
-  auto const source_table = cudf::table_view({source_view, source_view});
-  auto const target_table = cudf::table_view({target_view, target_view});
-  auto const expected_table = cudf::table_view({expected_view, expected_view});
-=======
   fixed_width_column_wrapper<TypeParam> source({2, 4, 6, 8});
   fixed_width_column_wrapper<TypeParam> target({10, 20, 30, 40, 50, 60, 70, 80}, {0, 0, 0, 0, 1, 1, 1, 1});
   fixed_width_column_wrapper<int32_t> scatter_map({1, 3, -3, -1});
@@ -641,7 +441,6 @@
   auto const source_table = cudf::table_view({source, source});
   auto const target_table = cudf::table_view({target, target});
   auto const expected_table = cudf::table_view({expected, expected});
->>>>>>> 43cf206e
 
   auto const result = cudf::experimental::scatter(source_table, scatter_map,
     target_table, true);
