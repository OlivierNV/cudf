--- conflicted
+++ resolved
@@ -52,7 +52,6 @@
 void expect_equal_buffers(void const* lhs, void const* rhs,
                           std::size_t size_bytes);
 
-<<<<<<< HEAD
 /**---------------------------------------------------------------------------*
  * @brief Displays a column view as a string
  *
@@ -61,7 +60,7 @@
  * @param size_bytes The number of bytes to check for equality
  *---------------------------------------------------------------------------**/
 std::string column_view_to_str(cudf::column_view const& col, const char *delimiter);
-=======
+
 /**
  * @brief Copies the data and bitmask of a `column_view` to the host.
  *
@@ -95,7 +94,6 @@
 
   return std::make_pair(host_data, host_bitmask);
 }
->>>>>>> 404dd6f3
 
 }  // namespace test
 }  // namespace cudf