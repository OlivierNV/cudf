/*
 * Copyright (c) 2019, NVIDIA CORPORATION.
 *
 * Licensed under the Apache License, Version 2.0 (the "License");
 * you may not use this file except in compliance with the License.
 * You may obtain a copy of the License at
 *
 *     http://www.apache.org/licenses/LICENSE-2.0
 *
 * Unless required by applicable law or agreed to in writing, software
 * distributed under the License is distributed on an "AS IS" BASIS,
 * WITHOUT WARRANTIES OR CONDITIONS OF ANY KIND, either express or implied.
 * See the License for the specific language governing permissions and
 * limitations under the License.
 */

#include <tests/utilities/scalar_utilities.hpp>

#include <cudf/utilities/type_dispatcher.hpp>
#include <tests/utilities/cudf_gtest.hpp>
#include <cudf/scalar/scalar.hpp>
#include <cudf/scalar/scalar_factories.hpp>
#include <sstream>
#include <jit/type.h>
#include <type_traits>
#include "gtest/gtest.h"

using cudf::experimental::scalar_type_t;

namespace cudf {
namespace test {
namespace {

struct compare_scalar_functor
{
    template<typename T>
    void operator()(cudf::scalar const& lhs, cudf::scalar const& rhs)
    {
        auto lhs_t = static_cast<scalar_type_t<T> const&>(lhs);
        auto rhs_t = static_cast<scalar_type_t<T> const&>(rhs);
        EXPECT_EQ(lhs_t.value(), rhs_t.value());
    }
};

template<>
void compare_scalar_functor::operator()<float>(cudf::scalar const& lhs, cudf::scalar const& rhs)
{
    auto lhs_t = static_cast<scalar_type_t<float> const&>(lhs);
    auto rhs_t = static_cast<scalar_type_t<float> const&>(rhs);
    EXPECT_FLOAT_EQ(lhs_t.value(), rhs_t.value());
}

template<>
void compare_scalar_functor::operator()<double>(cudf::scalar const& lhs, cudf::scalar const& rhs)
{
    auto lhs_t = static_cast<scalar_type_t<double> const&>(lhs);
    auto rhs_t = static_cast<scalar_type_t<double> const&>(rhs);
    EXPECT_DOUBLE_EQ(lhs_t.value(), rhs_t.value());
}

template<>
<<<<<<< HEAD
void compare_scalar_functor::operator()<cudf::dictionary32_tag>(cudf::scalar const& lhs, cudf::scalar const& rhs)
=======
void compare_scalar_functor::operator()<cudf::dictionary32>(cudf::scalar const& lhs, cudf::scalar const& rhs)
>>>>>>> 3e22e743
{
    // not supported yet
}


} // anonymous namespace

void expect_scalars_equal(cudf::scalar const& lhs,
                          cudf::scalar const& rhs)
{
    EXPECT_EQ(lhs.type(), rhs.type());
    EXPECT_EQ(lhs.is_valid(), rhs.is_valid());

    if (lhs.is_valid() && rhs.is_valid() && lhs.type() == rhs.type()) {
        experimental::type_dispatcher(lhs.type(), compare_scalar_functor{}, lhs, rhs);
    }
}

} // namespace test
} // namespace cudf<|MERGE_RESOLUTION|>--- conflicted
+++ resolved
@@ -59,11 +59,7 @@
 }
 
 template<>
-<<<<<<< HEAD
-void compare_scalar_functor::operator()<cudf::dictionary32_tag>(cudf::scalar const& lhs, cudf::scalar const& rhs)
-=======
 void compare_scalar_functor::operator()<cudf::dictionary32>(cudf::scalar const& lhs, cudf::scalar const& rhs)
->>>>>>> 3e22e743
 {
     // not supported yet
 }
