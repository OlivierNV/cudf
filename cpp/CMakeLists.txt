--- conflicted
+++ resolved
@@ -415,12 +415,9 @@
             src/utilities/column_utils.cpp
             src/utilities/legacy/error_utils.cpp
             src/utilities/nvtx/legacy/nvtx_utils.cpp
-<<<<<<< HEAD
+            src/copying/copy.cpp
             src/copying/slice.cpp
             src/copying/split.cpp
-=======
-            src/copying/copy.cpp
->>>>>>> 60aa78ca
             src/copying/legacy/copy.cpp
             src/copying/legacy/gather.cu
             src/copying/legacy/scatter.cu
