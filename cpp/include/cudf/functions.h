--- conflicted
+++ resolved
@@ -380,69 +380,6 @@
                              gdf_hash_func hash);
 
 /* prefixsum */
-<<<<<<< HEAD
-
-/* --------------------------------------------------------------------------*/
-/** 
- * @brief  Computes the prefix sum of a column
- * 
- * @param inp Input column for prefix sum with null_count = 0
- * @param out The output column containing the prefix sum of the input
- * @param inclusive Flag for applying an inclusive prefix sum
- * 
- * @returns   GDF_SUCCESS if the operation was successful, otherwise an appropriate
- * error code. If inp->null_count is not set to 0 GDF_VALIDITY_UNSUPPORTED is
- * returned.
- */
-/* ----------------------------------------------------------------------------*/
-gdf_error gdf_prefixsum_generic(gdf_column *inp, gdf_column *out, int inclusive);
-
-/* --------------------------------------------------------------------------*/
-/** 
- * @brief  Computes the prefix sum of a column
- * 
- * @param inp Input column for prefix sum with null_count = 0
- * @param out The output column containing the prefix sum of the input
- * @param inclusive Flag for applying an inclusive prefix sum
- * 
- * @returns   GDF_SUCCESS if the operation was successful, otherwise an appropriate
- * error code. If inp->null_count is not set to 0 GDF_VALIDITY_UNSUPPORTED is
- * returned.
- */
-/* ----------------------------------------------------------------------------*/
-gdf_error gdf_prefixsum_i8(gdf_column *inp, gdf_column *out, int inclusive);
-
-/* --------------------------------------------------------------------------*/
-/** 
- * @brief  Computes the prefix sum of a column
- * 
- * @param inp Input column for prefix sum with null_count = 0
- * @param out The output column containing the prefix sum of the input
- * @param inclusive Flag for applying an inclusive prefix sum
- * 
- * @returns   GDF_SUCCESS if the operation was successful, otherwise an appropriate
- * error code. If inp->null_count is not set to 0 GDF_VALIDITY_UNSUPPORTED is
- * returned.
- */
-/* ----------------------------------------------------------------------------*/
-gdf_error gdf_prefixsum_i32(gdf_column *inp, gdf_column *out, int inclusive);
-
-/* --------------------------------------------------------------------------*/
-/** 
- * @brief  Computes the prefix sum of a column
- * 
- * @param inp Input column for prefix sum with null_count = 0
- * @param out The output column containing the prefix sum of the input
- * @param inclusive Flag for applying an inclusive prefix sum
- * 
- * @returns   GDF_SUCCESS if the operation was successful, otherwise an appropriate
- * error code. If inp->null_count is not set to 0 GDF_VALIDITY_UNSUPPORTED is
- * returned.
- */
-/* ----------------------------------------------------------------------------*/
-gdf_error gdf_prefixsum_i64(gdf_column *inp, gdf_column *out, int inclusive);
-
-=======
 /** --------------------------------------------------------------------------*
  * @brief  Computes the prefix sum of a column.
  * The null values are skipped for the operation, and if an input element
@@ -459,7 +396,6 @@
  * GDF_UNSUPPORTED_DTYPE if input->dtype is not an arithmetic type.
  * ----------------------------------------------------------------------------**/
 gdf_error gdf_prefixsum(const gdf_column *input, gdf_column *output, bool inclusive);
->>>>>>> 6fe24272
 
 /* unary operators */
 
