--- conflicted
+++ resolved
@@ -63,13 +63,8 @@
  * ```
  *
  * @throw cudf_logic_error if the keys_to_remove type does not match the keys type in
-<<<<<<< HEAD
- * the dictionary_column.
- * @throw cudf_logic_error if keys_to_remove contains nulls
-=======
  *        the dictionary_column.
  * @throw cudf_logic_error if the keys_to_remove contain nulls.
->>>>>>> 49e93dfd
  *
  * @param dictionary_column Existing dictionary column.
  * @param keys_to_remove The keys to remove from the dictionary_column
